---
comments: true
---

# 数组

「数组 Array」是一种将 **相同类型元素** 存储在 **连续内存空间** 的数据结构，将元素在数组中的位置称为元素的「索引 Index」。

![array_definition](array.assets/array_definition.png)

<p align="center"> Fig. 数组定义与存储方式 </p>

!!! note

    观察上图，我们发现 **数组首元素的索引为 $0$** 。你可能会想，这并不符合日常习惯，首个元素的索引为什么不是 $1$ 呢，这不是更加自然吗？我认同你的想法，但请先记住这个设定，后面讲内存地址计算时，我会尝试解答这个问题。

**数组有多种初始化写法。** 根据实际需要，选代码最短的那一种就好。

=== "Java"

    ```java title="array.java"
    /* 初始化数组 */
    int[] arr = new int[5]; // { 0, 0, 0, 0, 0 }
    int[] nums = { 1, 3, 2, 5, 4 };
    ```

=== "C++"

    ```cpp title="array.cpp"
    /* 初始化数组 */
    int* arr = new int[5];
    int* nums = new int[5] { 1, 3, 2, 5, 4 };
    ```

=== "Python"

    ```python title="array.py"
    """ 初始化数组 """
    arr = [0] * 5  # [ 0, 0, 0, 0, 0 ]
    nums = [1, 3, 2, 5, 4]  
    ```

=== "Go"

    ```go title="array.go"

    ```

=== "JavaScript"

    ```javascript title="array.js"
    /* 初始化数组 */
<<<<<<< HEAD
    var arr = new Array(5).fill(0);
    var nums = [1, 3, 2, 5, 4];
=======
    let arr = new Array(5).fill(0);
    let nums = [1, 3, 2, 5, 4];
>>>>>>> 3f39a8c3
    ```

=== "TypeScript"

    ```typescript title="array.ts"
    /* 初始化数组 */
    let arr: number[] = new Array(5).fill(0);
    let nums: number[] = [1, 3, 2, 5, 4];
    ```

=== "C"

    ```c title="array.c"
    
    ```

=== "C#"

    ```csharp title="array.cs"
    
    ```

## 数组优点

**在数组中访问元素非常高效。** 这是因为在数组中，计算元素的内存地址非常容易。给定数组首个元素的地址、和一个元素的索引，利用以下公式可以直接计算得到该元素的内存地址，从而直接访问此元素。

![array_memory_location_calculation](array.assets/array_memory_location_calculation.png)

<p align="center"> Fig. 数组元素的内存地址计算 </p>

```java title=""
// 元素内存地址 = 数组内存地址 + 元素长度 * 元素索引
elementAddr = firtstElementAddr + elementLength * elementIndex
```

**为什么数组元素索引从 0 开始编号？** 根据地址计算公式，**索引本质上表示的是内存地址偏移量**，首个元素的地址偏移量是 $0$ ，那么索引是 $0$ 也就很自然了。

访问元素的高效性带来了许多便利。例如，我们可以在 $O(1)$ 时间内随机获取一个数组中的元素。

=== "Java"

    ```java title="array.java"
    /* 随机返回一个数组元素 */
    int randomAccess(int[] nums) {
        int randomIndex = ThreadLocalRandom.current().
                          nextInt(0, nums.length);
        int randomNum = nums[randomIndex];
        return randomNum;
    }
    ```

=== "C++"

    ```cpp title="array.cpp"
    /* 随机返回一个数组元素 */
    int randomAccess(int* nums, int size) {
        // 在区间 [0, size) 中随机抽取一个数字
        int randomIndex = rand() % size;
        // 获取并返回随机元素
        int randomNum = nums[randomIndex];
        return randomNum;
    }
    ```

=== "Python"

    ```python title="array.py"
    """ 随机访问元素 """
    def randomAccess(nums):
        # 在区间 [0, len(nums)) 中随机抽取一个数字
        random_index = random.randint(0, len(nums))
        # 获取并返回随机元素
        random_num = nums[random_index]
        return random_num
    ```

=== "Go"

    ```go title="array.go"
    
    ```

=== "JavaScript"

    ```javascript title="array.js"
    /* 随机返回一个数组元素 */
    function randomAccess(nums) {
        // 在区间 [0, nums.length) 中随机抽取一个数字
        const random_index = Math.floor(Math.random() * nums.length);
        // 获取并返回随机元素
<<<<<<< HEAD
        random_num = nums[random_index];
=======
        const random_num = nums[random_index];
>>>>>>> 3f39a8c3
        return random_num;
    }
    ```

=== "TypeScript"

    ```typescript title="array.ts"
    /* 随机返回一个数组元素 */
    function randomAccess(nums: number[]): number {
        // 在区间 [0, nums.length) 中随机抽取一个数字
        const random_index = Math.floor(Math.random() * nums.length);
        // 获取并返回随机元素
        const random_num = nums[random_index];
        return random_num;
    }
    ```

=== "C"

    ```c title="array.c"
    
    ```

=== "C#"

    ```csharp title="array.cs"
    
    ```

## 数组缺点

**数组在初始化后长度不可变。** 由于系统无法保证数组之后的内存空间是可用的，因此数组长度无法扩展。而若希望扩容数组，则需新建一个数组，然后把原数组元素依次拷贝到新数组，在数组很大的情况下，这是非常耗时的。

=== "Java"

    ```java title="array.java"
    /* 扩展数组长度 */
    int[] extend(int[] nums, int enlarge) {
        // 初始化一个扩展长度后的数组
        int[] res = new int[nums.length + enlarge];
        // 将原数组中的所有元素复制到新数组
        for (int i = 0; i < nums.length; i++) {
            res[i] = nums[i];
        }
        // 返回扩展后的新数组
        return res;
    }
    ```

=== "C++"

    ```cpp title="array.cpp"
    /* 扩展数组长度 */
    int* extend(int* nums, int size, int enlarge) {
        // 初始化一个扩展长度后的数组
        int* res = new int[size + enlarge];
        // 将原数组中的所有元素复制到新数组
        for (int i = 0; i < size; i++) {
            res[i] = nums[i];
        }
        // 返回扩展后的新数组
        return res;
    }
    ```

=== "Python"

    ```python title="array.py"
    """ 扩展数组长度 """
    # 请注意，Python 的 list 是动态数组，可以直接扩展
    # 为了方便学习，本函数将 list 看作是长度不可变的数组
    def extend(nums, enlarge):
        # 初始化一个扩展长度后的数组
        res = [0] * (len(nums) + enlarge)
        # 将原数组中的所有元素复制到新数组
        for i in range(len(nums)):
            res[i] = nums[i]
        # 返回扩展后的新数组
        return res
    ```

=== "Go"

    ```go title="array.go"
    
    ```

=== "JavaScript"

    ```javascript title="array.js"
    /* 扩展数组长度 */
    function extend(nums, enlarge) {
        // 初始化一个扩展长度后的数组
<<<<<<< HEAD
        let res = new Array(nums.length + enlarge).fill(0);
        // 将原数组中的所有元素复制到新数组
        for(let i=0; i<nums.length;i++){
                res[i] = nums[i];
=======
        const res = new Array(nums.length + enlarge).fill(0);
        // 将原数组中的所有元素复制到新数组
        for (let i = 0; i < nums.length; i++) {
            res[i] = nums[i];
>>>>>>> 3f39a8c3
        }
        // 返回扩展后的新数组
        return res;
    }
    ```

=== "TypeScript"

    ```typescript title="array.ts"
    /* 扩展数组长度 */
    function extend(nums: number[], enlarge: number): number[] {
        // 初始化一个扩展长度后的数组
        const res = new Array(nums.length + enlarge).fill(0);
        // 将原数组中的所有元素复制到新数组
        for (let i = 0; i < nums.length; i++) {
            res[i] = nums[i];
        }
        // 返回扩展后的新数组
        return res;
    }
    ```

=== "C"

    ```c title="array.c"
    
    ```

=== "C#"

    ```csharp title="array.cs"
    
    ```

**数组中插入或删除元素效率低下。** 假设我们想要在数组中间某位置插入一个元素，由于数组元素在内存中是 “紧挨着的” ，它们之间没有空间再放任何数据。因此，我们不得不将此索引之后的所有元素都向后移动一位，然后再把元素赋值给该索引。删除元素也是类似，需要把此索引之后的元素都向前移动一位。总体看有以下缺点：

- **时间复杂度高：** 数组的插入和删除的平均时间复杂度均为 $O(N)$ ，其中 $N$ 为数组长度。
- **丢失元素：** 由于数组的长度不可变，因此在插入元素后，超出数组长度范围的元素会被丢失。
- **内存浪费：** 我们一般会初始化一个比较长的数组，只用前面一部分，这样在插入数据时，丢失的末尾元素都是我们不关心的，但这样做同时也会造成内存空间的浪费。

![array_insert_remove_element](array.assets/array_insert_remove_element.png)

<p align="center"> Fig. 在数组中插入与删除元素 </p>

=== "Java"

    ```java title="array.java"
    /* 在数组的索引 index 处插入元素 num */
    void insert(int[] nums, int num, int index) {
        // 把索引 index 以及之后的所有元素向后移动一位
        for (int i = nums.length - 1; i >= index; i--) {
            nums[i] = nums[i - 1];
        }
        // 将 num 赋给 index 处元素
        nums[index] = num;
    }
    
    /* 删除索引 index 处元素 */
    void remove(int[] nums, int index) {
        // 把索引 index 之后的所有元素向前移动一位
        for (int i = index; i < nums.length - 1; i++) {
            nums[i] = nums[i + 1];
        }
    }
    ```

=== "C++"

    ```cpp title="array.cpp"
    /* 在数组的索引 index 处插入元素 num */
    void insert(int* nums, int size, int num, int index) {
        // 把索引 index 以及之后的所有元素向后移动一位
        for (int i = size - 1; i >= index; i--) {
            nums[i] = nums[i - 1];
        }
        // 将 num 赋给 index 处元素
        nums[index] = num;
    }
    
    /* 删除索引 index 处元素 */
    void remove(int* nums, int size, int index) {
        // 把索引 index 之后的所有元素向前移动一位
        for (int i = index; i < size - 1; i++) {
            nums[i] = nums[i + 1];
        }
    }
    ```

=== "Python"

    ```python title="array.py"
    """ 在数组的索引 index 处插入元素 num """
    def insert(nums, num, index):
        # 把索引 index 以及之后的所有元素向后移动一位
        for i in range(len(nums) - 1, index - 1, -1):
            nums[i] = nums[i - 1]
        # 将 num 赋给 index 处元素
        nums[index] = num
    
    """ 删除索引 index 处元素 """
    def remove(nums, index):
        # 把索引 index 之后的所有元素向前移动一位
        for i in range(index, len(nums) - 1):
            nums[i] = nums[i + 1]
    ```

=== "Go"

    ```go title="array.go"
    
    ```

=== "JavaScript"

    ```javascript title="array.js"
    /* 在数组的索引 index 处插入元素 num */
    function insert(nums, num, index) {
        // 把索引 index 以及之后的所有元素向后移动一位
        for (let i = nums.length - 1; i >= index; i--) {
            nums[i] = nums[i - 1];
        }
        // 将 num 赋给 index 处元素
        nums[index] = num;
    }

    /* 删除索引 index 处元素 */
    function remove(nums, index) {
        // 把索引 index 之后的所有元素向前移动一位
        for (let i = index; i < nums.length - 1; i++) {
            nums[i] = nums[i + 1];
        }
    }
    ```

=== "TypeScript"

    ```typescript title="array.ts"
    /* 在数组的索引 index 处插入元素 num */
    function insert(nums: number[], num: number, index: number): void {
        // 把索引 index 以及之后的所有元素向后移动一位
        for (let i = nums.length - 1; i >= index; i--) {
            nums[i] = nums[i - 1];
        }
        // 将 num 赋给 index 处元素
        nums[index] = num;
    }
    
    /* 删除索引 index 处元素 */
    function remove(nums: number[], index: number): void {
        // 把索引 index 之后的所有元素向前移动一位
        for (let i = index; i < nums.length - 1; i++) {
            nums[i] = nums[i + 1];
        }
    }
    ```

=== "C"

    ```c title="array.c"
    
    ```

=== "C#"

    ```csharp title="array.cs"
    
    ```

## 数组常用操作

**数组遍历。** 以下介绍两种常用的遍历方法。

=== "Java"

    ```java title="array.java"
    /* 遍历数组 */
    void traverse(int[] nums) {
        int count = 0;
        // 通过索引遍历数组
        for (int i = 0; i < nums.length; i++) {
            count++;
        }
        // 直接遍历数组
        for (int num : nums) {
            count++;
        }
    }
    ```

=== "C++"

    ```cpp title="array.cpp"
    /* 遍历数组 */
    void traverse(int* nums, int size) {
        int count = 0;
        // 通过索引遍历数组
        for (int i = 0; i < size; i++) {
            count++;
        }
    }  
    ```

=== "Python"

    ```python title="array.py"
    """ 遍历数组 """
    def traverse(nums):
        count = 0
        # 通过索引遍历数组
        for i in range(len(nums)):
            count += 1
        # 直接遍历数组
        for num in nums:
            count += 1
    ```

=== "Go"

    ```go title="array.go"
    
    ```

=== "JavaScript"

    ```javascript title="array.js"
    /* 遍历数组 */
<<<<<<< HEAD
    function traverse(nums){
=======
    function traverse(nums) {
>>>>>>> 3f39a8c3
        let count = 0;
        // 通过索引遍历数组
        for (let i = 0; i < nums.length; i++) {
            count++;
        }
        // 直接遍历数组
<<<<<<< HEAD
        for(let num of nums){
=======
        for (let num of nums) {
>>>>>>> 3f39a8c3
            count += 1;
        }
    }
    ```

=== "TypeScript"

    ```typescript title="array.ts"
    /* 遍历数组 */
    function traverse(nums: number[]): void {
        let count = 0;
        // 通过索引遍历数组
        for (let i = 0; i < nums.length; i++) {
            count++;
        }
        // 直接遍历数组
        for(let num of nums){
            count += 1;
        }
    }
    ```

=== "C"

    ```c title="array.c"
    
    ```

=== "C#"

    ```csharp title="array.cs"
    
    ```

**数组查找。** 通过遍历数组，查找数组内的指定元素，并输出对应索引。

=== "Java"

    ```java title="array.java"
    /* 在数组中查找指定元素 */
    int find(int[] nums, int target) {
        for (int i = 0; i < nums.length; i++) {
            if (nums[i] == target)
                return i;
        }
        return -1;
    }
    ```

=== "C++"

    ```cpp title="array.cpp"
    /* 在数组中查找指定元素 */
    int find(int* nums, int size, int target) {
        for (int i = 0; i < size; i++) {
            if (nums[i] == target)
                return i;
        }
        return -1;
    }
    ```

=== "Python"

    ```python title="array.py"
    """ 在数组中查找指定元素 """
    def find(nums, target):
        for i in range(len(nums)):
            if nums[i] == target:
                return i
        return -1
    ```

=== "Go"

    ```go title="array.go"
    
    ```

=== "JavaScript"

    ```javascript title="array.js"
    /* 在数组中查找指定元素 */
    function find(nums, target) {
        for (let i = 0; i < nums.length; i++) {
            if (nums[i] == target) return i;
        }
        return -1;
    }
    ```

=== "TypeScript"

    ```typescript title="array.ts"
    /* 在数组中查找指定元素 */
    function find(nums: number[], target: number): number {
        for (let i = 0; i < nums.length; i++) {
            if (nums[i] === target) {
                return i;
            }
        }
        return -1;
    }
    ```

=== "C"

    ```c title="array.c"
    
    ```

=== "C#"

    ```csharp title="array.cs"
    
    ```

## 数组典型应用

**随机访问。** 如果我们想要随机抽取一些样本，那么可以用数组存储，并生成一个随机序列，根据索引实现样本的随机抽取。

**二分查找。** 例如前文查字典的例子，我们可以将字典中的所有字按照拼音顺序存储在数组中，然后使用与日常查纸质字典相同的 “翻开中间，排除一半” 的方式，来实现一个查电子字典的算法。

**深度学习。** 神经网络中大量使用了向量、矩阵、张量之间的线性代数运算，这些数据都是以数组的形式构建的。数组是神经网络编程中最常使用的数据结构。<|MERGE_RESOLUTION|>--- conflicted
+++ resolved
@@ -50,13 +50,8 @@
 
     ```javascript title="array.js"
     /* 初始化数组 */
-<<<<<<< HEAD
     var arr = new Array(5).fill(0);
     var nums = [1, 3, 2, 5, 4];
-=======
-    let arr = new Array(5).fill(0);
-    let nums = [1, 3, 2, 5, 4];
->>>>>>> 3f39a8c3
     ```
 
 === "TypeScript"
@@ -147,11 +142,7 @@
         // 在区间 [0, nums.length) 中随机抽取一个数字
         const random_index = Math.floor(Math.random() * nums.length);
         // 获取并返回随机元素
-<<<<<<< HEAD
-        random_num = nums[random_index];
-=======
         const random_num = nums[random_index];
->>>>>>> 3f39a8c3
         return random_num;
     }
     ```
@@ -245,17 +236,10 @@
     /* 扩展数组长度 */
     function extend(nums, enlarge) {
         // 初始化一个扩展长度后的数组
-<<<<<<< HEAD
-        let res = new Array(nums.length + enlarge).fill(0);
-        // 将原数组中的所有元素复制到新数组
-        for(let i=0; i<nums.length;i++){
-                res[i] = nums[i];
-=======
         const res = new Array(nums.length + enlarge).fill(0);
         // 将原数组中的所有元素复制到新数组
         for (let i = 0; i < nums.length; i++) {
             res[i] = nums[i];
->>>>>>> 3f39a8c3
         }
         // 返回扩展后的新数组
         return res;
@@ -482,22 +466,14 @@
 
     ```javascript title="array.js"
     /* 遍历数组 */
-<<<<<<< HEAD
-    function traverse(nums){
-=======
     function traverse(nums) {
->>>>>>> 3f39a8c3
         let count = 0;
         // 通过索引遍历数组
         for (let i = 0; i < nums.length; i++) {
             count++;
         }
         // 直接遍历数组
-<<<<<<< HEAD
-        for(let num of nums){
-=======
         for (let num of nums) {
->>>>>>> 3f39a8c3
             count += 1;
         }
     }
