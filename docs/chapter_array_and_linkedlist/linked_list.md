--- conflicted
+++ resolved
@@ -59,17 +59,11 @@
     ```js title=""
     /* 链表结点结构体 */
     class ListNode {
-<<<<<<< HEAD
         val;
         next;
         constructor(val, next) {
             this.val = (val === undefined ? 0 : val);       // 结点值
             this.next = (next === undefined ? null : next); // 指向下一结点的引用
-=======
-        constructor(val, next) {
-            this.val = val === undefined ? 0 : val;
-            this.next = next === undefined ? null : next;
->>>>>>> 3f39a8c3
         }
     }
     ```
@@ -169,11 +163,7 @@
 
     ```js title=""
     /* 初始化链表 1 -> 3 -> 2 -> 5 -> 4 */
-<<<<<<< HEAD
-    // 初始化各个结点 
-=======
     // 初始化各个结点
->>>>>>> 3f39a8c3
     const n0 = new ListNode(1);
     const n1 = new ListNode(3);
     const n2 = new ListNode(2);
@@ -295,31 +285,18 @@
     ```js title=""
     /* 在链表的结点 n0 之后插入结点 P */
     function insert(n0, P) {
-<<<<<<< HEAD
         let n1 = n0.next;
-=======
-        const n1 = n0.next;
->>>>>>> 3f39a8c3
         n0.next = P;
         P.next = n1;
     }
 
     /* 删除链表的结点 n0 之后的首个结点 */
     function remove(n0) {
-<<<<<<< HEAD
         if (!n0.next)
             return;
         // n0 -> P -> n1
         let P = n0.next;
         let n1 = P.next;
-=======
-        if (!n0.next) {
-            return;
-        }
-        // n0 -> P -> n1
-        const P = n0.next;
-        const n1 = P.next;
->>>>>>> 3f39a8c3
         n0.next = n1;
     }
     ```
@@ -413,16 +390,9 @@
     /* 访问链表中索引为 index 的结点 */
     function access(head, index) {
         for (let i = 0; i < index; i++) {
-<<<<<<< HEAD
-            head = head.next;
             if (!head)
                 return null;
-=======
-            if (!head) {
-                return null;
-            }
             head = head.next;
->>>>>>> 3f39a8c3
         }
         return head;
     }
@@ -520,18 +490,11 @@
     function find(head, target) {
         let index = 0;
         while (head !== null) {
-<<<<<<< HEAD
-        if (head.val === target)
-            return index;
-            head = head.next;
-            index++;
-=======
             if (head.val === target) {
                 return index;
             }
             head = head.next;
             index += 1;
->>>>>>> 3f39a8c3
         }
         return -1;
     }
@@ -620,14 +583,10 @@
     ```js title=""
     /* 双向链表结点类 */
     class ListNode {
-<<<<<<< HEAD
         val;
         next;
         prev;
         constructor(val, next) {
-=======
-        constructor(val, next, prev) {
->>>>>>> 3f39a8c3
             this.val = val  ===  undefined ? 0 : val;        // 结点值
             this.next = next  ===  undefined ? null : next;  // 指向后继结点的引用
             this.prev = prev  ===  undefined ? null : prev;  // 指向前驱结点的引用
