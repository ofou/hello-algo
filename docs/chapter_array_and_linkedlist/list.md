---
comments: true
---

# 列表

**由于长度不可变，数组的实用性大大降低。** 在很多情况下，我们事先并不知道会输入多少数据，这就为数组长度的选择带来了很大困难。长度选小了，需要在添加数据中频繁地扩容数组；长度选大了，又造成内存空间的浪费。

为了解决此问题，诞生了一种被称为「列表 List」的数据结构。列表可以被理解为长度可变的数组，因此也常被称为「动态数组 Dynamic Array」。列表基于数组实现，继承了数组的优点，同时还可以在程序运行中实时扩容。在列表中，我们可以自由地添加元素，而不用担心超过容量限制。

## 列表常用操作

**初始化列表。** 我们通常使用 `Integer[]` 包装类和 `Arrays.asList()` 作为中转，来初始化一个带有初始值的列表。

=== "Java"

    ```java title="list.java"
    /* 初始化列表 */
    // 注意数组的元素类型是 int[] 的包装类 Integer[]
    Integer[] numbers = new Integer[] { 1, 3, 2, 5, 4 };
    List<Integer> list = new ArrayList<>(Arrays.asList(numbers));
    ```

=== "C++"

    ```cpp title="list.cpp"
    /* 初始化列表 */
    vector<int> list = { 1, 3, 2, 5, 4 };
    ```

=== "Python"

    ```python title="list.py"
    """ 初始化列表 """
    list = [1, 3, 2, 5, 4]
    ```

=== "Go"

    ```go title="list.go"

    ```

=== "JavaScript"

    ```js title="list.js"
<<<<<<< HEAD
    var list = [1, 3, 2, 5, 4];
=======
    /* 初始化列表 */
    const list = [1, 3, 2, 5, 4];
>>>>>>> 3f39a8c3
    ```

=== "TypeScript"

    ```typescript title="list.ts"
    /* 初始化列表 */
    const list: number[] = [1, 3, 2, 5, 4];
    ```

=== "C"

    ```c title="list.c"

    ```

=== "C#"

    ```csharp title="list.cs"

    ```

**访问与更新元素。** 列表的底层数据结构是数组，因此可以在 $O(1)$ 时间内访问与更新元素，效率很高。

=== "Java"

    ```java title="list.java"
    /* 访问元素 */
    int num = list.get(1);  // 访问索引 1 处的元素

    /* 更新元素 */
    list.set(1, 0);  // 将索引 1 处的元素更新为 0
    ```

=== "C++"

    ```cpp title="list.cpp"
    /* 访问元素 */
    int num = list[1];  // 访问索引 1 处的元素

    /* 更新元素 */
    list[1] = 0;  // 将索引 1 处的元素更新为 0
    ```

=== "Python"

    ```python title="list.py"
    """ 访问元素 """
    num = list[1]  # 访问索引 1 处的元素

    """ 更新元素 """
    list[1] = 0    # 将索引 1 处的元素更新为 0
    ```

=== "Go"

    ```go title="list.go"

    ```

=== "JavaScript"

    ```js title="list.js"
    /* 访问元素 */
<<<<<<< HEAD
    var num = list[1];
=======
    const num = list[1];
>>>>>>> 3f39a8c3

    /* 更新元素 */
    list[1] = 0;
    ```

=== "TypeScript"

    ```typescript title="list.ts"
    /* 访问元素 */
    const num: number = list[1];

    /* 更新元素 */
    list[1] = 0;
    ```

=== "C"

    ```c title="list.c"

    ```

=== "C#"

    ```csharp title="list.cs"

    ```

**在列表中添加、插入、删除元素。** 相对于数组，列表可以自由地添加与删除元素。在列表尾部添加元素的时间复杂度为 $O(1)$ ，但是插入与删除元素的效率仍与数组一样低，时间复杂度为 $O(N)$ 。

=== "Java"

    ```java title="list.java"
    /* 清空列表 */
    list.clear();

    /* 尾部添加元素 */
    list.add(1);
    list.add(3);
    list.add(2);
    list.add(5);
    list.add(4);

    /* 中间插入元素 */
    list.add(3, 6);  // 在索引 3 处插入数字 6

    /* 删除元素 */
    list.remove(3);  // 删除索引 3 处的元素
    ```

=== "C++"

    ```cpp title="list.cpp"
    /* 清空列表 */
    list.clear();

    /* 尾部添加元素 */
    list.push_back(1);
    list.push_back(3);
    list.push_back(2);
    list.push_back(5);
    list.push_back(4);

    /* 中间插入元素 */
    list.insert(list.begin() + 3, 6);  // 在索引 3 处插入数字 6

    /* 删除元素 */
    list.erase(list.begin() + 3);      // 删除索引 3 处的元素
    ```

=== "Python"

    ```python title="list.py"
    """ 清空列表 """
    list.clear()

    """ 尾部添加元素 """
    list.append(1)
    list.append(3)
    list.append(2)
    list.append(5)
    list.append(4)

    """ 中间插入元素 """
    list.insert(3, 6)  # 在索引 3 处插入数字 6

    """ 删除元素 """
    list.pop(3)        # 删除索引 3 处的元素
    ```

=== "Go"

    ```go title="list.go"

    ```

=== "JavaScript"

    ```js title="list.js"
    /* 清空列表 */
<<<<<<< HEAD
    list = [];

    /* 尾部添加元素 */
    list.push(1);
    list.push(3);
    list.push(2);
    list.push(5);
    list.push(4);

    /* 中间插入元素 */
    list.splice(3, 0, 6);

=======
    list.length = 0;

    /* 尾部添加元素 */
    list.push(1);
    list.push(3);
    list.push(2);
    list.push(5);
    list.push(4);

    /* 中间插入元素 */
    list.splice(3, 0, 6);

>>>>>>> 3f39a8c3
    /* 删除元素 */
    list.splice(3, 1);
    ```

=== "TypeScript"

    ```typescript title="list.ts"
    /* 清空列表 */
    list.length = 0;

    /* 尾部添加元素 */
    list.push(1);
    list.push(3);
    list.push(2);
    list.push(5);
    list.push(4);

    /* 中间插入元素 */
    list.splice(3, 0, 6);

    /* 删除元素 */
    list.splice(3, 1);
    ```

=== "C"

    ```c title="list.c"

    ```

=== "C#"

    ```csharp title="list.cs"

    ```

**遍历列表。** 与数组一样，列表可以使用索引遍历，也可以使用 `for-each` 直接遍历。

=== "Java"

    ```java title="list.java"
    /* 通过索引遍历列表 */
    int count = 0;
    for (int i = 0; i < list.size(); i++) {
        count++;
    }

    /* 直接遍历列表元素 */
    count = 0;
    for (int n : list) {
        count++;
    }
    ```

=== "C++"

    ```cpp title="list.cpp"
    /* 通过索引遍历列表 */
    int count = 0;
    for (int i = 0; i < list.size(); i++) {
        count++;
    }

    /* 直接遍历列表元素 */
    count = 0;
    for (int n : list) {
        count++;
    }
    ```

=== "Python"

    ```python title="list.py"
    """ 通过索引遍历列表 """
    count = 0
    for i in range(len(list)):
        count += 1

    """ 直接遍历列表元素 """
    count = 0
    for n in list:
        count += 1
    ```

=== "Go"

    ```go title="list.go"

    ```

=== "JavaScript"

    ```js title="list.js"
    /* 通过索引遍历列表 */
<<<<<<< HEAD
    var count = 0;
=======
    let count = 0;
>>>>>>> 3f39a8c3
    for (let i = 0; i < list.length; i++) {
        count++;
    }

    /* 直接遍历列表元素 */
    count = 0;
    for (const n of list) {
        count++;
    }
    ```

=== "TypeScript"

    ```typescript title="list.ts"
    /* 通过索引遍历列表 */
    let count = 0;
    for (let i = 0; i < list.length; i++) {
        count++;
    }

    /* 直接遍历列表元素 */
    count = 0;
    for (const n of list) {
        count++;
    }
    ```

=== "C"

    ```c title="list.c"

    ```

=== "C#"

    ```csharp title="list.cs"

    ```

**拼接两个列表。** 再创建一个新列表 `list1` ，我们可以将其中一个列表拼接到另一个的尾部。

=== "Java"

    ```java title="list.java"
    /* 拼接两个列表 */
    List<Integer> list1 = new ArrayList<>(Arrays.asList(new Integer[] { 6, 8, 7, 10, 9 }));
    list.addAll(list1);  // 将列表 list1 拼接到 list 之后
    ```

=== "C++"

    ```cpp title="list.cpp"
    /* 拼接两个列表 */
    vector<int> list1 = { 6, 8, 7, 10, 9 };
    // 将列表 list1 拼接到 list 之后
    list.insert(list.end(), list1.begin(), list1.end());
    ```

=== "Python"

    ```python title="list.py"
    """ 拼接两个列表 """
    list1 = [6, 8, 7, 10, 9]
    list += list1  # 将列表 list1 拼接到 list 之后
    ```

=== "Go"

    ```go title="list.go"

    ```

=== "JavaScript"

    ```js title="list.js"
    /* 拼接两个列表 */
<<<<<<< HEAD
    var list1 = [ 6, 8, 7, 10, 9 ];
    list.push(...list1)
=======
    const list1 = [6, 8, 7, 10, 9];
    list.push(...list1);
>>>>>>> 3f39a8c3
    ```

=== "TypeScript"

    ```typescript title="list.ts"
    /* 拼接两个列表 */
    const list1: number[] = [6, 8, 7, 10, 9];
    list.push(...list1);
    ```

=== "C"

    ```c title="list.c"

    ```

=== "C#"

    ```csharp title="list.cs"

    ```

**排序列表。** 排序也是常用的方法之一，完成列表排序后，我们就可以使用在数组类算法题中经常考察的「二分查找」和「双指针」算法了。

=== "Java"

    ```java title="list.java"
    /* 排序列表 */
    Collections.sort(list);  // 排序后，列表元素从小到大排列
    ```

=== "C++"

    ```cpp title="list.cpp"
    /* 排序列表 */
    sort(list.begin(), list.end());  // 排序后，列表元素从小到大排列
    ```

=== "Python"

    ```python title="list.py"
    """ 排序列表 """
    list.sort()  # 排序后，列表元素从小到大排列
    ```

=== "Go"

    ```go title="list.go"

    ```

=== "JavaScript"

    ```js title="list.js"
<<<<<<< HEAD
    /* 排序列表 */
    list.sort((a, b) => a - b);  // 排序后，列表元素从小到大排列
=======
    /* 排序列表 */  
    list.sort((a, b) => a - b);
>>>>>>> 3f39a8c3
    ```

=== "TypeScript"

    ```typescript title="list.ts"
    /* 排序列表 */
    list.sort((a, b) => a - b);  // 排序后，列表元素从小到大排列
    ```

=== "C"

    ```c title="list.c"

    ```

=== "C#"

    ```csharp title="list.cs"

    ```

## 列表简易实现 *

为了帮助加深对列表的理解，我们在此提供一个列表的简易版本的实现。需要关注三个核心点：

- **初始容量：** 选取一个合理的数组的初始容量 `initialCapacity` 。在本示例中，我们选择 10 作为初始容量。
- **数量记录：** 需要声明一个变量 `size` ，用来记录列表当前有多少个元素，并随着元素插入与删除实时更新。根据此变量，可以定位列表的尾部，以及判断是否需要扩容。
- **扩容机制：** 插入元素有可能导致超出列表容量，此时需要扩容列表，方法是建立一个更大的数组来替换当前数组。需要给定一个扩容倍数 `extendRatio` ，在本示例中，我们规定每次将数组扩容至之前的 2 倍。

本示例是为了帮助读者对如何实现列表产生直观的认识。实际编程语言中，列表的实现远比以下代码复杂且标准，感兴趣的读者可以查阅源码学习。

=== "Java"

    ```java title="my_list.java"
    /* 列表类简易实现 */
    class MyList {
        private int[] nums;           // 数组（存储列表元素）
        private int capacity = 10;    // 列表容量
        private int size = 0;         // 列表长度（即当前元素数量）
        private int extendRatio = 2;  // 每次列表扩容的倍数

        /* 构造函数 */
        public MyList() {
            nums = new int[capacity];
        }

        /* 获取列表长度（即当前元素数量）*/
        public int size() {
            return size;
        }

        /* 获取列表容量 */
        public int capacity() {
            return capacity;
        }

        /* 访问元素 */
        public int get(int index) {
            // 索引如果越界则抛出异常，下同
            if (index >= size)
                throw new IndexOutOfBoundsException("索引越界");
            return nums[index];
        }

        /* 更新元素 */
        public void set(int index, int num) {
            if (index >= size)
                throw new IndexOutOfBoundsException("索引越界");
            nums[index] = num;
        }

        /* 尾部添加元素 */
        public void add(int num) {
            // 元素数量超出容量时，触发扩容机制
            if (size == capacity())
                extendCapacity();
            nums[size] = num;
            // 更新元素数量
            size++;
        }

        /* 中间插入元素 */
        public void insert(int index, int num) {
            if (index >= size)
                throw new IndexOutOfBoundsException("索引越界");
            // 元素数量超出容量时，触发扩容机制
            if (size == capacity())
                extendCapacity();
            // 将索引 index 以及之后的元素都向后移动一位
            for (int j = size - 1; j >= index; j--) {
                nums[j + 1] = nums[j];
            }
            nums[index] = num;
            // 更新元素数量
            size++;
        }

        /* 删除元素 */
        public int remove(int index) {
            if (index >= size)
                throw new IndexOutOfBoundsException("索引越界");
            int num = nums[index];
            // 将索引 index 之后的元素都向前移动一位
            for (int j = index; j < size - 1; j++) {
                nums[j] = nums[j + 1];
            }
            // 更新元素数量
            size--;
            // 返回被删除元素
            return num;
        }

        /* 列表扩容 */
        public void extendCapacity() {
            // 新建一个长度为 size 的数组，并将原数组拷贝到新数组
            nums = Arrays.copyOf(nums, capacity() * extendRatio);
            // 更新列表容量
            capacity = nums.length;
        }
    }
    ```

=== "C++"

    ```cpp title="my_list.cpp"
    /* 列表类简易实现 */
    class MyList {
    private:
        int* nums;                // 数组（存储列表元素）
        int numsCapacity = 10;    // 列表容量
        int numsSize = 0;         // 列表长度（即当前元素数量）
        int extendRatio = 2;      // 每次列表扩容的倍数

    public:
        /* 构造函数 */
        MyList() {
            nums = new int[numsCapacity];
        }

        /* 获取列表长度（即当前元素数量）*/
        int size() {
            return numsSize;
        }

        /* 获取列表容量 */
        int capacity() {
            return numsCapacity;
        }

        /* 访问元素 */
        int get(int index) {
            // 索引如果越界则抛出异常，下同
            if (index >= size())
                throw out_of_range("索引越界");
            return nums[index];
        }

        /* 更新元素 */
        void set(int index, int num) {
            if (index >= size())
                throw out_of_range("索引越界");
            nums[index] = num;
        }

        /* 尾部添加元素 */
        void add(int num) {
            // 元素数量超出容量时，触发扩容机制
            if (size() == capacity())
                extendCapacity();
            nums[size()] = num;
            // 更新元素数量
            numsSize++;
        }

        /* 中间插入元素 */
        void insert(int index, int num) {
            if (index >= size())
                throw out_of_range("索引越界");
            // 元素数量超出容量时，触发扩容机制
            if (size() == capacity())
                extendCapacity();
            // 索引 i 以及之后的元素都向后移动一位
            for (int j = size() - 1; j >= index; j--) {
                nums[j + 1] = nums[j];
            }
            nums[index] = num;
            // 更新元素数量
            numsSize++;
        }

        /* 删除元素 */
        int remove(int index) {
            if (index >= size())
                throw out_of_range("索引越界");
            int num = nums[index];
            // 索引 i 之后的元素都向前移动一位
            for (int j = index; j < size() - 1; j++) {
                nums[j] = nums[j + 1];
            }
            // 更新元素数量
            numsSize--;
            // 返回被删除元素
            return num;
        }

        /* 列表扩容 */
        void extendCapacity() {
            // 新建一个长度为 size * extendRatio 的数组，并将原数组拷贝到新数组
            int newCapacity = capacity() * extendRatio;
            int* extend = new int[newCapacity];
            // 将原数组中的所有元素复制到新数组
            for (int i = 0; i < size(); i++) {
                extend[i] = nums[i];
            }
            int* temp = nums;
            nums = extend;
            delete[] temp;
            numsCapacity = newCapacity;
        }
    };
    ```

=== "Python"

    ```python title="my_list.py"
    """ 列表类简易实现 """
    class MyList:
        """ 构造函数 """
        def __init__(self):
            self.__capacity = 10                 # 列表容量
            self.__nums = [0] * self.__capacity  # 数组（存储列表元素）
            self.__size = 0                      # 列表长度（即当前元素数量）
            self.__extend_ratio = 2              # 每次列表扩容的倍数

        """ 获取列表长度（即当前元素数量） """
        def size(self):
            return self.__size
        
        """ 获取列表容量 """
        def capacity(self):
            return self.__capacity
        
        """ 访问元素 """
        def get(self, index):
            # 索引如果越界则抛出异常，下同
            assert index < self.__size, "索引越界"
            return self.__nums[index]

        """ 更新元素 """
        def set(self, num, index):
            assert index < self.__size, "索引越界"
            self.__nums[index] = num

        """ 中间插入（尾部添加）元素 """
        def add(self, num, index=-1):
            assert index < self.__size, "索引越界"
            # 若不指定索引 index ，则向数组尾部添加元素
            if index == -1:
                index = self.__size
            # 元素数量超出容量时，触发扩容机制
            if self.__size == self.capacity():
                self.extend_capacity()
            # 索引 i 以及之后的元素都向后移动一位
            for j in range(self.__size - 1, index - 1, -1):
                self.__nums[j + 1] = self.__nums[j]
            self.__nums[index] = num
            # 更新元素数量
            self.__size += 1

        """ 删除元素 """
        def remove(self, index):
            assert index < self.__size, "索引越界"
            # 索引 i 之后的元素都向前移动一位
            for j in range(index, self.__size - 1):
                self.__nums[j] = self.__nums[j + 1]
            # 更新元素数量
            self.__size -= 1

        """ 列表扩容 """
        def extend_capacity(self):
            # 新建一个长度为 self.__size 的数组，并将原数组拷贝到新数组
            self.__nums = self.__nums + [0] * self.capacity() * (self.__extend_ratio - 1)
            # 更新列表容量
            self.__capacity = len(self.__nums)
    ```

=== "Go"

    ```go title="my_list.go"

    ```

=== "JavaScript"

    ```js title="my_list.js"
    /* 列表类简易实现 */
    class MyList {
<<<<<<< HEAD
        nums;           // 数组（存储列表元素）
        _capacity = 10;    // 列表容量
        _size = 0;         // 列表长度（即当前元素数量）
        extendRatio = 2;  // 每次列表扩容的倍数

        /* 构造函数 */
        constructor() {
            this.nums = new Array(this._capacity);
        }

        /* 获取列表长度（即当前元素数量）*/
        get size() {
            return this._size;
        }

        /* 获取列表容量 */
        get capacity() {
            return this._capacity;
        }

        /* 访问元素 */
        get(index) {
            // 索引如果越界则抛出异常，下同
            if (index >= this._size)
                throw new Error("索引越界");
            return this.nums[index];
=======
        #nums = new Array(); // 数组（存储列表元素）
        #capacity = 10; // 列表容量
        #size = 0; // 列表长度（即当前元素数量）
        #extendRatio = 2; // 每次列表扩容的倍数

        /* 构造函数 */
        constructor() {
            this.#nums = new Array(this.#capacity);
        }

        /* 获取列表长度（即当前元素数量）*/
        size() {
            return this.#size;
        }

        /* 获取列表容量 */
        capacity() {
            return this.#capacity;
        }

        /* 访问元素 */
        get(index) {
            // 索引如果越界则抛出异常，下同
            if (index >= this.#size) {
                throw new Error('索引越界');
            }
            return this.#nums[index];
>>>>>>> 3f39a8c3
        }

        /* 更新元素 */
        set(index, num) {
<<<<<<< HEAD
            if (index >= this._size)
                throw new Error("索引越界");
            this.nums[index] = num;
=======
            if (index >= this._size) throw new Error('索引越界');
            this.#nums[index] = num;
>>>>>>> 3f39a8c3
        }

        /* 尾部添加元素 */
        add(num) {
<<<<<<< HEAD
            //元素数量超出容量时，触发扩容机制
            if (this._size === this._capacity)
                this.extendCapacity();
            this.nums[this._size] = num;
            // 更新元素数量
            this._size++;
=======
            // 如果长度等于容量，则需要扩容
            if (this.#size === this.#capacity) {
                this.extendCapacity();
            }
            // 将新元素添加到列表尾部
            this.#nums[this.#size] = num;
            this.#size++;
>>>>>>> 3f39a8c3
        }

        /* 中间插入元素 */
        insert(index, num) {
<<<<<<< HEAD
            if (index >= this._size)
                throw new Error("索引越界");
            // 元素数量超出容量时，触发扩容机制
            if (this._size === this._capacity)
                this.extendCapacity();
            // 将索引 index 以及之后的元素都向后移动一位
            for (let j = this._size - 1; j >= index; j--) {
                this.nums[j + 1] = this.nums[j];
            }
            this.nums[index] = num;
            // 更新元素数量
            this._size++;
=======
            if (index >= this.#size) {
                throw new Error('索引越界');
            }
            // 元素数量超出容量时，触发扩容机制
            if (this.#size === this.#capacity) {
                this.extendCapacity();
            }
            // 将索引 index 以及之后的元素都向后移动一位
            for (let j = this.#size - 1; j >= index; j--) {
                this.#nums[j + 1] = this.#nums[j];
            }
            // 更新元素数量
            this.#nums[index] = num;
            this.#size++;
>>>>>>> 3f39a8c3
        }

        /* 删除元素 */
        remove(index) {
<<<<<<< HEAD
            if (index >= this._size)
                throw new Error("索引越界");
            let num = this.nums[index];
            // 将索引 index 之后的元素都向前移动一位
            for (let j = index; j < this._size - 1; j++) {
                this.nums[j] = this.nums[j + 1];
            }
            // 更新元素数量
            this._size--;
=======
            if (index >= this.#size) throw new Error('索引越界');
            let num = this.#nums[index];
            // 将索引 index 之后的元素都向前移动一位
            for (let j = index; j < this.#size - 1; j++) {
                this.#nums[j] = this.#nums[j + 1];
            }
            // 更新元素数量
            this.#size--;
>>>>>>> 3f39a8c3
            // 返回被删除元素
            return num;
        }

        /* 列表扩容 */
        extendCapacity() {
            // 新建一个长度为 size 的数组，并将原数组拷贝到新数组
<<<<<<< HEAD
            this.nums = this.nums.concat(
                new Array(this.capacity * (this.extendRatio - 1))
            );
            // 更新列表容量
            this._capacity = this.nums.length;
        }

        /* 将列表转换为数组 */
        toArray() {
            let size = this.size;
            // 仅转换有效长度范围内的列表元素
            let nums = new Array(size);
            for (let i = 0; i < size; i++) {
                nums[i] = this.get(i);
            }
            return nums;
=======
            this.#nums = this.#nums.concat(
                new Array(this.capacity() * (this.#extendRatio - 1))
            );
            // 更新列表容量
            this.#capacity = this.#nums.length;
>>>>>>> 3f39a8c3
        }
    }
    ```

=== "TypeScript"

    ```typescript title="my_list.ts"
    /* 列表类简易实现 */
    class MyList {
        private nums: Array<number>; // 数组（存储列表元素）
        private _capacity: number = 10; // 列表容量
        private _size: number = 0; // 列表长度（即当前元素数量）
        private extendRatio: number = 2; // 每次列表扩容的倍数

        /* 构造函数 */
        constructor() {
            this.nums = new Array(this._capacity);
        }

        /* 获取列表长度（即当前元素数量）*/
        public size(): number {
            return this._size;
        }

        /* 获取列表容量 */
        public capacity(): number {
            return this._capacity;
        }

        /* 访问元素 */
        public get(index: number): number {
            // 索引如果越界则抛出异常，下同
            if (index >= this._size) {
                throw new Error('索引越界');
            }
            return this.nums[index];
        }

        /* 更新元素 */
        public set(index: number, num: number): void {
            if (index >= this._size) throw new Error('索引越界');
            this.nums[index] = num;
        }

        /* 尾部添加元素 */
        public add(num: number): void {
            // 如果长度等于容量，则需要扩容
            if (this._size === this._capacity) {
                this.extendCapacity();
            }
            // 将新元素添加到列表尾部
            this.nums[this._size] = num;
            this._size++;
        }

        /* 中间插入元素 */
        public insert(index: number, num: number): void {
            if (index >= this._size) {
                throw new Error('索引越界');
            }
            // 元素数量超出容量时，触发扩容机制
            if (this._size === this._capacity) {
                this.extendCapacity();
            }
            // 将索引 index 以及之后的元素都向后移动一位
            for (let j = this._size - 1; j >= index; j--) {
                this.nums[j + 1] = this.nums[j];
            }
            // 更新元素数量
            this.nums[index] = num;
            this._size++;
        }

        /* 删除元素 */
        public remove(index: number): number {
            if (index >= this._size) throw new Error('索引越界');
            let num = this.nums[index];
            // 将索引 index 之后的元素都向前移动一位
            for (let j = index; j < this._size - 1; j++) {
                this.nums[j] = this.nums[j + 1];
            }
            // 更新元素数量
            this._size--;
            // 返回被删除元素
            return num;
        }

        /* 列表扩容 */
        public extendCapacity(): void {
            // 新建一个长度为 size 的数组，并将原数组拷贝到新数组
            this.nums = this.nums.concat(
                new Array(this.capacity() * (this.extendRatio - 1))
            );
            // 更新列表容量
            this._capacity = this.nums.length;
        }
    }
    ```

=== "C"

    ```c title="my_list.c"

    ```

=== "C#"

    ```csharp title="my_list.cs"

    ```<|MERGE_RESOLUTION|>--- conflicted
+++ resolved
@@ -44,12 +44,8 @@
 === "JavaScript"
 
     ```js title="list.js"
-<<<<<<< HEAD
-    var list = [1, 3, 2, 5, 4];
-=======
     /* 初始化列表 */
     const list = [1, 3, 2, 5, 4];
->>>>>>> 3f39a8c3
     ```
 
 === "TypeScript"
@@ -113,11 +109,7 @@
 
     ```js title="list.js"
     /* 访问元素 */
-<<<<<<< HEAD
-    var num = list[1];
-=======
     const num = list[1];
->>>>>>> 3f39a8c3
 
     /* 更新元素 */
     list[1] = 0;
@@ -217,8 +209,7 @@
 
     ```js title="list.js"
     /* 清空列表 */
-<<<<<<< HEAD
-    list = [];
+    list.length = 0;
 
     /* 尾部添加元素 */
     list.push(1);
@@ -230,7 +221,14 @@
     /* 中间插入元素 */
     list.splice(3, 0, 6);
 
-=======
+    /* 删除元素 */
+    list.splice(3, 1);
+    ```
+
+=== "TypeScript"
+
+    ```typescript title="list.ts"
+    /* 清空列表 */
     list.length = 0;
 
     /* 尾部添加元素 */
@@ -243,27 +241,6 @@
     /* 中间插入元素 */
     list.splice(3, 0, 6);
 
->>>>>>> 3f39a8c3
-    /* 删除元素 */
-    list.splice(3, 1);
-    ```
-
-=== "TypeScript"
-
-    ```typescript title="list.ts"
-    /* 清空列表 */
-    list.length = 0;
-
-    /* 尾部添加元素 */
-    list.push(1);
-    list.push(3);
-    list.push(2);
-    list.push(5);
-    list.push(4);
-
-    /* 中间插入元素 */
-    list.splice(3, 0, 6);
-
     /* 删除元素 */
     list.splice(3, 1);
     ```
@@ -338,11 +315,7 @@
 
     ```js title="list.js"
     /* 通过索引遍历列表 */
-<<<<<<< HEAD
-    var count = 0;
-=======
     let count = 0;
->>>>>>> 3f39a8c3
     for (let i = 0; i < list.length; i++) {
         count++;
     }
@@ -419,13 +392,8 @@
 
     ```js title="list.js"
     /* 拼接两个列表 */
-<<<<<<< HEAD
-    var list1 = [ 6, 8, 7, 10, 9 ];
-    list.push(...list1)
-=======
     const list1 = [6, 8, 7, 10, 9];
     list.push(...list1);
->>>>>>> 3f39a8c3
     ```
 
 === "TypeScript"
@@ -480,13 +448,8 @@
 === "JavaScript"
 
     ```js title="list.js"
-<<<<<<< HEAD
-    /* 排序列表 */
-    list.sort((a, b) => a - b);  // 排序后，列表元素从小到大排列
-=======
     /* 排序列表 */  
     list.sort((a, b) => a - b);
->>>>>>> 3f39a8c3
     ```
 
 === "TypeScript"
@@ -784,34 +747,6 @@
     ```js title="my_list.js"
     /* 列表类简易实现 */
     class MyList {
-<<<<<<< HEAD
-        nums;           // 数组（存储列表元素）
-        _capacity = 10;    // 列表容量
-        _size = 0;         // 列表长度（即当前元素数量）
-        extendRatio = 2;  // 每次列表扩容的倍数
-
-        /* 构造函数 */
-        constructor() {
-            this.nums = new Array(this._capacity);
-        }
-
-        /* 获取列表长度（即当前元素数量）*/
-        get size() {
-            return this._size;
-        }
-
-        /* 获取列表容量 */
-        get capacity() {
-            return this._capacity;
-        }
-
-        /* 访问元素 */
-        get(index) {
-            // 索引如果越界则抛出异常，下同
-            if (index >= this._size)
-                throw new Error("索引越界");
-            return this.nums[index];
-=======
         #nums = new Array(); // 数组（存储列表元素）
         #capacity = 10; // 列表容量
         #size = 0; // 列表长度（即当前元素数量）
@@ -839,31 +774,16 @@
                 throw new Error('索引越界');
             }
             return this.#nums[index];
->>>>>>> 3f39a8c3
         }
 
         /* 更新元素 */
         set(index, num) {
-<<<<<<< HEAD
-            if (index >= this._size)
-                throw new Error("索引越界");
-            this.nums[index] = num;
-=======
             if (index >= this._size) throw new Error('索引越界');
             this.#nums[index] = num;
->>>>>>> 3f39a8c3
         }
 
         /* 尾部添加元素 */
         add(num) {
-<<<<<<< HEAD
-            //元素数量超出容量时，触发扩容机制
-            if (this._size === this._capacity)
-                this.extendCapacity();
-            this.nums[this._size] = num;
-            // 更新元素数量
-            this._size++;
-=======
             // 如果长度等于容量，则需要扩容
             if (this.#size === this.#capacity) {
                 this.extendCapacity();
@@ -871,25 +791,10 @@
             // 将新元素添加到列表尾部
             this.#nums[this.#size] = num;
             this.#size++;
->>>>>>> 3f39a8c3
         }
 
         /* 中间插入元素 */
         insert(index, num) {
-<<<<<<< HEAD
-            if (index >= this._size)
-                throw new Error("索引越界");
-            // 元素数量超出容量时，触发扩容机制
-            if (this._size === this._capacity)
-                this.extendCapacity();
-            // 将索引 index 以及之后的元素都向后移动一位
-            for (let j = this._size - 1; j >= index; j--) {
-                this.nums[j + 1] = this.nums[j];
-            }
-            this.nums[index] = num;
-            // 更新元素数量
-            this._size++;
-=======
             if (index >= this.#size) {
                 throw new Error('索引越界');
             }
@@ -904,22 +809,10 @@
             // 更新元素数量
             this.#nums[index] = num;
             this.#size++;
->>>>>>> 3f39a8c3
         }
 
         /* 删除元素 */
         remove(index) {
-<<<<<<< HEAD
-            if (index >= this._size)
-                throw new Error("索引越界");
-            let num = this.nums[index];
-            // 将索引 index 之后的元素都向前移动一位
-            for (let j = index; j < this._size - 1; j++) {
-                this.nums[j] = this.nums[j + 1];
-            }
-            // 更新元素数量
-            this._size--;
-=======
             if (index >= this.#size) throw new Error('索引越界');
             let num = this.#nums[index];
             // 将索引 index 之后的元素都向前移动一位
@@ -928,7 +821,6 @@
             }
             // 更新元素数量
             this.#size--;
->>>>>>> 3f39a8c3
             // 返回被删除元素
             return num;
         }
@@ -936,30 +828,11 @@
         /* 列表扩容 */
         extendCapacity() {
             // 新建一个长度为 size 的数组，并将原数组拷贝到新数组
-<<<<<<< HEAD
-            this.nums = this.nums.concat(
-                new Array(this.capacity * (this.extendRatio - 1))
-            );
-            // 更新列表容量
-            this._capacity = this.nums.length;
-        }
-
-        /* 将列表转换为数组 */
-        toArray() {
-            let size = this.size;
-            // 仅转换有效长度范围内的列表元素
-            let nums = new Array(size);
-            for (let i = 0; i < size; i++) {
-                nums[i] = this.get(i);
-            }
-            return nums;
-=======
             this.#nums = this.#nums.concat(
                 new Array(this.capacity() * (this.#extendRatio - 1))
             );
             // 更新列表容量
             this.#capacity = this.#nums.length;
->>>>>>> 3f39a8c3
         }
     }
     ```
