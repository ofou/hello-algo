--- conflicted
+++ resolved
@@ -231,9 +231,6 @@
 === "Swift"
 
     ```swift title="stack.swift"
-<<<<<<< HEAD
-    
-=======
     /* 初始化栈 */
     // Swift 没有内置的栈类，可以把 Array 当作栈来使用
     var stack: [Int] = []
@@ -256,7 +253,6 @@
 
     /* 判断是否为空 */
     let isEmpty = stack.isEmpty
->>>>>>> 274d6a58
     ```
 
 ## 栈的实现
@@ -631,9 +627,6 @@
 === "Swift"
 
     ```swift title="linkedlist_stack.swift"
-<<<<<<< HEAD
-    
-=======
     /* 基于链表实现的栈 */
     class LinkedListStack {
         private var _peek: ListNode? // 将头结点作为栈顶
@@ -686,7 +679,6 @@
             return res
         }
     }
->>>>>>> 274d6a58
     ```
 
 ### 基于数组的实现
@@ -977,9 +969,6 @@
 === "Swift"
 
     ```swift title="array_stack.swift"
-<<<<<<< HEAD
-    
-=======
     /* 基于数组实现的栈 */
     class ArrayStack {
         private var stack: [Int]
@@ -1025,7 +1014,6 @@
             stack
         }
     }
->>>>>>> 274d6a58
     ```
 
 !!! tip
