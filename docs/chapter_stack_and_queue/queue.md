---
comments: true
---

# 队列

「队列 Queue」是一种遵循「先入先出 first in, first out」数据操作规则的线性数据结构。顾名思义，队列模拟的是排队现象，即外面的人不断加入队列尾部，而处于队列头部的人不断地离开。

我们将队列头部称为「队首」，队列尾部称为「队尾」，将把元素加入队尾的操作称为「入队」，删除队首元素的操作称为「出队」。

![queue_operations](queue.assets/queue_operations.png)

<p align="center"> Fig. 队列的先入先出特性 </p>

## 队列常用操作

队列的常用操作见下表（方法命名以 Java 为例）。

<p align="center"> Table. 队列的常用操作 </p>

<div class="center-table" markdown>

| 方法      | 描述                         | 时间复杂度 |
| --------- | ---------------------------- | ---------- |
| offer()   | 元素入队，即将元素添加至队尾 | $O(1)$     |
| poll()    | 队首元素出队                 | $O(1)$     |
| front()   | 访问队首元素                 | $O(1)$     |
| size()    | 获取队列的长度               | $O(1)$     |
| isEmpty() | 判断队列是否为空             | $O(1)$     |

</div>

我们可以直接使用编程语言实现好的队列类。

=== "Java"

    ```java title="queue.java"
    /* 初始化队列 */
    Queue<Integer> queue = new LinkedList<>();
    
    /* 元素入队 */
    queue.offer(1);
    queue.offer(3);
    queue.offer(2);
    queue.offer(5);
    queue.offer(4);
    
    /* 访问队首元素 */
    int peek = queue.peek();
    
    /* 元素出队 */
    int poll = queue.poll();
    
    /* 获取队列的长度 */
    int size = queue.size();
    
    /* 判断队列是否为空 */
    boolean isEmpty = queue.isEmpty();
    ```

=== "C++"

    ```cpp title="queue.cpp"
    /* 初始化队列 */
    queue<int> queue;
    
    /* 元素入队 */
    queue.push(1);
    queue.push(3);
    queue.push(2);
    queue.push(5);
    queue.push(4);
    
    /* 访问队首元素 */
    int front = queue.front();
    
    /* 元素出队 */
    queue.pop();
    
    /* 获取队列的长度 */
    int size = queue.size();
    
    /* 判断队列是否为空 */
    bool empty = queue.empty();
    ```

=== "Python"

    ```python title="queue.py"
    """ 初始化队列 """
    # 在 Python 中，我们一般将双向队列类 deque 看作队列使用
    # 虽然 queue.Queue() 是纯正的队列类，但不太好用，因此不建议
    que = collections.deque()
    
    """ 元素入队 """
    que.append(1)
    que.append(3)
    que.append(2)
    que.append(5)
    que.append(4)
    
    """ 访问队首元素 """
    front = que[0];
    
    """ 元素出队 """
    pop = que.popleft()
    
    """ 获取队列的长度 """
    size = len(que)
    
    """ 判断队列是否为空 """
    is_empty = len(que) == 0
    ```

=== "Go"

    ```go title="queue_test.go"
    /* 初始化队列 */
    // 在 Go 中，将 list 作为队列来使用
    queue := list.New()
    
    /* 元素入队 */
    queue.PushBack(1)
    queue.PushBack(3)
    queue.PushBack(2)
    queue.PushBack(5)
    queue.PushBack(4)
    
    /* 访问队首元素 */
    peek := queue.Front()
    
    /* 元素出队 */
    poll := queue.Front()
    queue.Remove(poll)
    
    /* 获取队列的长度 */
    size := queue.Len()
    
    /* 判断队列是否为空 */
    isEmpty := queue.Len() == 0
    ```

=== "JavaScript"

    ```js title="queue.js"
    /* 初始化队列 */
    // JavaScript 没有内置的队列，可以把 Array 当作队列来使用
    const queue = [];
    
    /* 元素入队 */
    queue.push(1);
    queue.push(3);
    queue.push(2);
    queue.push(5);
    queue.push(4);
    
    /* 访问队首元素 */
    const peek = queue[0];
    
    /* 元素出队 */
    // 底层是数组，因此 shift() 方法的时间复杂度为 O(n)
    const poll = queue.shift();
    
    /* 获取队列的长度 */
    const size = queue.length;
    
    /* 判断队列是否为空 */
    const empty = queue.length === 0;
    ```

=== "TypeScript"

    ```typescript title="queue.ts"
    /* 初始化队列 */
    // TypeScript 没有内置的队列，可以把 Array 当作队列来使用 
    const queue: number[] = [];
    
    /* 元素入队 */
    queue.push(1);
    queue.push(3);
    queue.push(2);
    queue.push(5);
    queue.push(4);
    
    /* 访问队首元素 */
    const peek = queue[0];
    
    /* 元素出队 */
    // 底层是数组，因此 shift() 方法的时间复杂度为 O(n)
    const poll = queue.shift();
    
    /* 获取队列的长度 */
    const size = queue.length;
    
    /* 判断队列是否为空 */
    const empty = queue.length === 0;
    ```

=== "C"

    ```c title="queue.c"
    
    ```

=== "C#"

    ```csharp title="queue.cs"
    /* 初始化队列 */
    Queue<int> queue = new();
    
    /* 元素入队 */
    queue.Enqueue(1);
    queue.Enqueue(3);
    queue.Enqueue(2);
    queue.Enqueue(5);
    queue.Enqueue(4);
    
    /* 访问队首元素 */
    int peek = queue.Peek();
    
    /* 元素出队 */
    int poll = queue.Dequeue();
    
    /* 获取队列的长度 */
    int size = queue.Count();
    
    /* 判断队列是否为空 */
    bool isEmpty = queue.Count() == 0;
    ```

=== "Swift"

    ```swift title="queue.swift"
<<<<<<< HEAD
    /* 初始化队列 */
    // Swift 没有内置的队列类，可以把 Array 当作队列来使用
    var queue: [Int] = []

    /* 元素入队 */
    queue.append(1)
    queue.append(3)
    queue.append(2)
    queue.append(5)
    queue.append(4)

    /* 访问队首元素 */
    let peek = queue.first!

    /* 元素出队 */
    let pool = queue.removeFirst()

    /* 获取队列的长度 */
    let size = queue.count

    /* 判断队列是否为空 */
    let isEmpty = queue.isEmpty
=======
    
>>>>>>> 74f65a6b
    ```

## 队列实现

队列需要一种可以在一端添加，并在另一端删除的数据结构，也可以使用链表或数组来实现。

### 基于链表的实现

我们将链表的「头结点」和「尾结点」分别看作是队首和队尾，并规定队尾只可添加结点，队首只可删除结点。

=== "Java"

    ```java title="linkedlist_queue.java"
    /* 基于链表实现的队列 */
    class LinkedListQueue {
        private ListNode front, rear;  // 头结点 front ，尾结点 rear 
        private int queSize = 0;
    
        public LinkedListQueue() {
            front = null;
            rear = null;
        }
        /* 获取队列的长度 */
        public int size() {
            return queSize;
        }
        /* 判断队列是否为空 */
        public boolean isEmpty() {
            return size() == 0;
        }
        /* 入队 */
        public void offer(int num) {
            // 尾结点后添加 num
            ListNode node = new ListNode(num);
            // 如果队列为空，则令头、尾结点都指向该结点
            if (front == null) {
                front = node;
                rear = node;
            // 如果队列不为空，则将该结点添加到尾结点后
            } else {
                rear.next = node;
                rear = node;
            }
            queSize++;
        }
        /* 出队 */
        public int poll() {
            int num = peek();
            // 删除头结点
            front = front.next;
            queSize--;
            return num;
        }
        /* 访问队首元素 */
        public int peek() {
            if (size() == 0)
                throw new EmptyStackException();
            return front.val;
        }
    }
    ```

=== "C++"

    ```cpp title="linkedlist_queue.cpp"
    /* 基于链表实现的队列 */
    class LinkedListQueue {
    private:
        ListNode *front, *rear;  // 头结点 front ，尾结点 rear 
        int queSize;
    
    public:
        LinkedListQueue() {
            front = nullptr;
            rear = nullptr;
            queSize = 0;
        }
        /* 获取队列的长度 */
        int size() {
            return queSize;
        }
        /* 判断队列是否为空 */
        bool empty() {
            return queSize == 0;
        }
        /* 入队 */
        void offer(int num) {
            // 尾结点后添加 num
            ListNode* node = new ListNode(num);
            // 如果队列为空，则令头、尾结点都指向该结点
            if (front == nullptr) {
                front = node;
                rear = node;
            }
            // 如果队列不为空，则将该结点添加到尾结点后
            else {
                rear->next = node;
                rear = node;
            }
            queSize++;
        }
        /* 出队 */
        void poll() {
            int num = peek();
            // 删除头结点
            ListNode *tmp = front;
            front = front->next;
            // 释放内存
            delete tmp; 
            queSize--;
        }
        /* 访问队首元素 */
        int peek() {
            if (size() == 0)
                throw out_of_range("队列为空");
            return front->val;
        }
    };
    ```

=== "Python"

    ```python title="linkedlist_queue.py"
    """ 基于链表实现的队列 """
    class LinkedListQueue:
        def __init__(self):
            self.__front = None  # 头结点 front
            self.__rear = None   # 尾结点 rear
            self.__size = 0
    
        """ 获取队列的长度 """
        def size(self):
            return self.__size
    
        """ 判断队列是否为空 """
        def is_empty(self):
            return not self.__front
    
        """ 入队 """
        def push(self, num):
            # 尾结点后添加 num
            node = ListNode(num)
            # 如果队列为空，则令头、尾结点都指向该结点
            if self.__front == 0:
                self.__front = node
                self.__rear = node
            # 如果队列不为空，则将该结点添加到尾结点后
            else:
                self.__rear.next = node
                self.__rear = node
            self.__size += 1
    
        """ 出队 """
        def poll(self):
            num = self.peek()
            # 删除头结点
            self.__front = self.__front.next
            self.__size -= 1
            return num
    
        """ 访问队首元素 """
        def peek(self):
            if self.size() == 0:
                print("队列为空")
                return False
            return self.__front.val
    ```

=== "Go"

    ```go title="linkedlist_queue.go"
    /* 基于链表实现的队列 */
    type linkedListQueue struct {
        // 使用内置包 list 来实现队列
        data *list.List
    }

    // newLinkedListQueue 初始化链表
    func newLinkedListQueue() *linkedListQueue {
        return &linkedListQueue{
            data: list.New(),
        }
    }

    // offer 入队
    func (s *linkedListQueue) offer(value any) {
        s.data.PushBack(value)
    }

    // poll 出队
    func (s *linkedListQueue) poll() any {
        if s.isEmpty() {
            return nil
        }
        e := s.data.Front()
        s.data.Remove(e)
        return e.Value
    }

    // peek 访问队首元素
    func (s *linkedListQueue) peek() any {
        if s.isEmpty() {
            return nil
        }
        e := s.data.Front()
        return e.Value
    }

    // size 获取队列的长度
    func (s *linkedListQueue) size() int {
        return s.data.Len()
    }

    // isEmpty 判断队列是否为空
    func (s *linkedListQueue) isEmpty() bool {
        return s.data.Len() == 0
    }
    ```

=== "JavaScript"

    ```js title="linkedlist_queue.js"
    /* 基于链表实现的队列 */
    class LinkedListQueue {
        #front;  // 头结点 #front
        #rear;   // 尾结点 #rear
        #queSize = 0;
        constructor() {
            this.#front = null;
            this.#rear = null;
        }
        /* 获取队列的长度 */
        get size() {
            return this.#queSize;
        }
        /* 判断队列是否为空 */
        isEmpty() {
            return this.size === 0;
        }
        /* 入队 */
        offer(num) {
            // 尾结点后添加 num
            const node = new ListNode(num);
            // 如果队列为空，则令头、尾结点都指向该结点
            if (!this.#front) {
                this.#front = node;
                this.#rear = node;
                // 如果队列不为空，则将该结点添加到尾结点后
            } else {
                this.#rear.next = node;
                this.#rear = node;
            }
            this.#queSize++;
        }
        /* 出队 */
        poll() {
            const num = this.peek();
            // 删除头结点
            this.#front = this.#front.next;
            this.#queSize--;
            return num;
        }
        /* 访问队首元素 */
        peek() {
            if (this.size === 0)
                throw new Error("队列为空");
            return this.#front.val;
        }
    }
    ```

=== "TypeScript"

    ```typescript title="linkedlist_queue.ts"
    /* 基于链表实现的队列 */
    class LinkedListQueue {
        private front: ListNode | null; // 头结点 front
        private rear: ListNode | null;  // 尾结点 rear
        private queSize: number = 0;
        constructor() {
            this.front = null;
            this.rear = null;
        }
        /* 获取队列的长度 */
        get size(): number {
            return this.queSize;
        }
        /* 判断队列是否为空 */
        isEmpty(): boolean {
            return this.size === 0;
        }
        /* 入队 */
        offer(num: number): void {
            // 尾结点后添加 num
            const node = new ListNode(num);
            // 如果队列为空，则令头、尾结点都指向该结点
            if (!this.front) {
                this.front = node;
                this.rear = node;
                // 如果队列不为空，则将该结点添加到尾结点后
            } else {
                this.rear!.next = node;
                this.rear = node;
            }
            this.queSize++;
        }
        /* 出队 */
        poll(): number {
            const num = this.peek();
            if (!this.front)
                throw new Error("队列为空")
            // 删除头结点
            this.front = this.front.next;
            this.queSize--;
            return num;
        }
        /* 访问队首元素 */
        peek(): number {
            if (this.size === 0)
                throw new Error("队列为空");
            return this.front!.val;
        }
    }
    ```

=== "C"

    ```c title="linkedlist_queue.c"
    
    ```

=== "C#"

    ```csharp title="linkedlist_queue.cs"
    /* 基于链表实现的队列 */
    class LinkedListQueue
    {
        private ListNode? front, rear;  // 头结点 front ，尾结点 rear 
        private int queSize = 0;
        public LinkedListQueue()
        {
            front = null;
            rear = null;
        }
        /* 获取队列的长度 */
        public int size()
        {
            return queSize;
        }
        /* 判断队列是否为空 */
        public bool isEmpty()
        {
            return size() == 0;
        }
        /* 入队 */
        public void offer(int num)
        {
            // 尾结点后添加 num
            ListNode node = new ListNode(num);
            // 如果队列为空，则令头、尾结点都指向该结点
            if (front == null)
            {
                front = node;
                rear = node;
                // 如果队列不为空，则将该结点添加到尾结点后
            }
            else if (rear != null)
            {
                rear.next = node;
                rear = node;
            }
            queSize++;
        }
        /* 出队 */
        public int poll()
        {
            int num = peek();
            // 删除头结点
            front = front?.next;
            queSize--;
            return num;
        }
        /* 访问队首元素 */
        public int peek()
        {
            if (size() == 0 || front == null)
                throw new Exception();
            return front.val;
        }
    }
    ```

=== "Swift"

    ```swift title="linkedlist_queue.swift"
<<<<<<< HEAD
    /* 基于链表实现的队列 */
    class LinkedListQueue {
        private var front: ListNode? // 头结点
        private var rear: ListNode? // 尾结点
        private var _size = 0

        init() {}

        /* 获取队列的长度 */
        func size() -> Int {
            _size
        }

        /* 判断队列是否为空 */
        func isEmpty() -> Bool {
            size() == 0
        }

        /* 入队 */
        func offer(num: Int) {
            // 尾结点后添加 num
            let node = ListNode(x: num)
            // 如果队列为空，则令头、尾结点都指向该结点
            if front == nil {
                front = node
                rear = node
            }
            // 如果队列不为空，则将该结点添加到尾结点后
            else {
                rear?.next = node
                rear = node
            }
            _size += 1
        }

        /* 出队 */
        @discardableResult
        func poll() -> Int {
            let num = peek()
            // 删除头结点
            front = front?.next
            _size -= 1
            return num
        }

        /* 访问队首元素 */
        func peek() -> Int {
            if isEmpty() {
                fatalError("队列为空")
            }
            return front!.val
        }
    }
=======
    
>>>>>>> 74f65a6b
    ```

### 基于数组的实现

数组的删除首元素的时间复杂度为 $O(n)$ ，因此不适合直接用来实现队列。然而，我们可以借助两个指针 `front` , `rear` 来分别记录队首和队尾的索引位置，在入队 / 出队时分别将 `front` / `rear` 向后移动一位即可，这样每次仅需操作一个元素，时间复杂度降至 $O(1)$ 。

还有一个问题，在入队与出队的过程中，两个指针都在向后移动，而到达尾部后则无法继续移动了。为了解决此问题，我们可以采取一个取巧方案，即将数组看作是“环形”的。具体做法是规定指针越过数组尾部后，再次回到头部接续遍历，这样相当于使数组“首尾相连”了。

为了适应环形数组的设定，获取长度 `size()` 、入队 `offer()` 、出队 `poll()` 方法都需要做相应的取余操作处理，使得当尾指针绕回数组头部时，仍然可以正确处理操作。

基于数组实现的队列有一个缺点，即长度不可变。但这点我们可以通过动态数组来解决，有兴趣的同学可以自行实现。

=== "Java"

    ```java title="array_queue.java"
    /* 基于环形数组实现的队列 */
    class ArrayQueue {
        private int[] nums;     // 用于存储队列元素的数组
        private int front = 0;  // 头指针，指向队首
        private int rear = 0;   // 尾指针，指向队尾 + 1
    
        public ArrayQueue(int capacity) {
            // 初始化数组
            nums = new int[capacity];
        }
        /* 获取队列的容量 */
        public int capacity() {
            return nums.length;
        }
        /* 获取队列的长度 */
        public int size() {
            int capacity = capacity();
            // 由于将数组看作为环形，可能 rear < front ，因此需要取余数
            return (capacity + rear - front) % capacity;
        }
        /* 判断队列是否为空 */
        public boolean isEmpty() {
            return rear - front == 0;
        }
        /* 入队 */
        public void offer(int num) {
            if (size() == capacity()) {
                System.out.println("队列已满");
                return;
            }
            // 尾结点后添加 num
            nums[rear] = num;
            // 尾指针向后移动一位，越过尾部后返回到数组头部
            rear = (rear + 1) % capacity();
        }
        /* 出队 */
        public int poll() {
            int num = peek();
            // 队头指针向后移动一位，若越过尾部则返回到数组头部
            front = (front + 1) % capacity();
            return num;
        }
        /* 访问队首元素 */
        public int peek() {
            if (isEmpty())
                throw new EmptyStackException();
            return nums[front];
        }
    }
    ```

=== "C++"

    ```cpp title="array_queue.cpp"
    /* 基于环形数组实现的队列 */
    class ArrayQueue {
    private:
        int *nums;      // 用于存储队列元素的数组
        int cap;        // 队列容量
        int front = 0;  // 头指针，指向队首
        int rear = 0;   // 尾指针，指向队尾 + 1
    
    public:
        ArrayQueue(int capacity) {
            // 初始化数组
            cap = capacity;
            nums = new int[capacity];
        }
        /* 获取队列的容量 */
        int capacity() {
            return cap;
        }
        /* 获取队列的长度 */
        int size() {
            // 由于将数组看作为环形，可能 rear < front ，因此需要取余数
            return (capacity() + rear - front) % capacity();
        }
        /* 判断队列是否为空 */
        bool empty() {
            return rear - front == 0;
        }
        /* 入队 */
        void offer(int num) {
            if (size() == capacity()) {
                cout << "队列已满" << endl;
                return;
            }
            // 尾结点后添加 num
            nums[rear] = num;
            // 尾指针向后移动一位，越过尾部后返回到数组头部
            rear = (rear + 1) % capacity();
        }
        /* 出队 */
        void poll() {
            int num = peek();
            // 队头指针向后移动一位，若越过尾部则返回到数组头部
            front = (front + 1) % capacity();
        }
        /* 访问队首元素 */
        int peek() {
            if (empty())
                throw out_of_range("队列为空");
            return nums[front];
        }
    };
    ```

=== "Python"

    ```python title="array_queue.py"
    """ 基于环形数组实现的队列 """
    class ArrayQueue:
        def __init__(self, size):
            self.__nums = [0] * size  # 用于存储队列元素的数组
            self.__front = 0             # 头指针，指向队首
            self.__rear = 0              # 尾指针，指向队尾 + 1
    
        """ 获取队列的容量 """
        def capacity(self):
            return len(self.__nums)
    
        """ 获取队列的长度 """
        def size(self):
            # 由于将数组看作为环形，可能 rear < front ，因此需要取余数
            return (self.capacity() + self.__rear - self.__front) % self.capacity()
    
        """ 判断队列是否为空 """
        def is_empty(self):
            return (self.__rear - self.__front) == 0
    
        """ 入队 """
        def push(self, val):
            if self.size() == self.capacity():
                print("队列已满")
                return False
            # 尾结点后添加 num
            self.__nums[self.__rear] = val
            # 尾指针向后移动一位，越过尾部后返回到数组头部
            self.__rear = (self.__rear + 1) % self.capacity()
    
        """ 出队 """
        def poll(self):
            num = self.peek()
            # 队头指针向后移动一位，若越过尾部则返回到数组头部
            self.__front = (self.__front + 1) % self.capacity()
            return num
    
        """ 访问队首元素 """
        def peek(self):
            if self.is_empty():
                print("队列为空")
                return False
            return self.__nums[self.__front]
    
        """ 返回列表用于打印 """
        def to_list(self):
            res = [0] * self.size()
            j = self.__front
            for i in range(self.size()):
                res[i] = self.__nums[(j % self.capacity())]
                j += 1
            return res
    ```

=== "Go"

    ```go title="array_queue.go"
    /* 基于环形数组实现的队列 */
    type arrayQueue struct {
        data     []int // 用于存储队列元素的数组
        capacity int   // 队列容量（即最多容量的元素个数）
        front    int   // 头指针，指向队首
        rear     int   // 尾指针，指向队尾 + 1
    }

    // newArrayQueue 基于环形数组实现的队列
    func newArrayQueue(capacity int) *arrayQueue {
        return &arrayQueue{
            data:     make([]int, capacity),
            capacity: capacity,
            front:    0,
            rear:     0,
        }
    }

    // size 获取队列的长度
    func (q *arrayQueue) size() int {
        size := (q.capacity + q.rear - q.front) % q.capacity
        return size
    }

    // isEmpty 判断队列是否为空
    func (q *arrayQueue) isEmpty() bool {
        return q.rear-q.front == 0
    }

    // offer 入队
    func (q *arrayQueue) offer(v int) {
        // 当 rear == capacity 表示队列已满
        if q.size() == q.capacity {
            return
        }
        // 尾结点后添加
        q.data[q.rear] = v
        // 尾指针向后移动一位，越过尾部后返回到数组头部
        q.rear = (q.rear + 1) % q.capacity
    }

    // poll 出队
    func (q *arrayQueue) poll() any {
        if q.isEmpty() {
            return nil
        }
        v := q.data[q.front]
        // 队头指针向后移动一位，若越过尾部则返回到数组头部
        q.front = (q.front + 1) % q.capacity
        return v
    }

    // peek 访问队首元素
    func (q *arrayQueue) peek() any {
        if q.isEmpty() {
            return nil
        }
        v := q.data[q.front]
        return v
    }
    ```

=== "JavaScript"

    ```js title="array_queue.js"
    /* 基于环形数组实现的队列 */
    class ArrayQueue {
        #queue;       // 用于存储队列元素的数组
        #front = 0;   // 头指针，指向队首
        #rear = 0;    // 尾指针，指向队尾 + 1
        constructor(capacity) {
            this.#queue = new Array(capacity);
        }
        /* 获取队列的容量 */
        get capacity() {
            return this.#queue.length;
        }
        /* 获取队列的长度 */
        get size() {
            // 由于将数组看作为环形，可能 rear < front ，因此需要取余数
            return (this.capacity + this.#rear - this.#front) % this.capacity;
        }
        /* 判断队列是否为空 */
        empty() {
            return this.#rear - this.#front == 0;
        }
        /* 入队 */
        offer(num) {
            if (this.size == this.capacity)
                throw new Error("队列已满");
            // 尾结点后添加 num
            this.#queue[this.#rear] = num;
            // 尾指针向后移动一位，越过尾部后返回到数组头部
            this.#rear = (this.#rear + 1) % this.capacity;
        }
        /* 出队 */
        poll() {
            const num = this.peek();
            // 队头指针向后移动一位，若越过尾部则返回到数组头部
            this.#front = (this.#front + 1) % this.capacity;
            return num;
        }
        /* 访问队首元素 */
        peek() {
            if (this.empty())
                throw new Error("队列为空");
            return this.#queue[this.#front];
        }
    }
    ```

=== "TypeScript"

    ```typescript title="array_queue.ts"
    /* 基于环形数组实现的队列 */
    class ArrayQueue {
        private queue: number[];     // 用于存储队列元素的数组
        private front: number = 0;  // 头指针，指向队首
        private rear: number = 0;   // 尾指针，指向队尾 + 1
        private CAPACITY: number = 1e5;
        constructor(capacity?: number) {
            this.queue = new Array<number>(capacity ?? this.CAPACITY);
        }
        /* 获取队列的容量 */
        get capacity(): number {
            return this.queue.length;
        }
        /* 获取队列的长度 */
        get size(): number {
            // 由于将数组看作为环形，可能 rear < front ，因此需要取余数
            return (this.capacity + this.rear - this.front) % this.capacity;
        }
        /* 判断队列是否为空 */
        empty(): boolean {
            return this.rear - this.front == 0;
        }
        /* 入队 */
        offer(num: number): void {
            if (this.size == this.capacity)
                throw new Error("队列已满");
            // 尾结点后添加 num
            this.queue[this.rear] = num;
            // 尾指针向后移动一位，越过尾部后返回到数组头部
            this.rear = (this.rear + 1) % this.capacity;
        }
        /* 出队 */
        poll(): number {
            const num = this.peek();
            // 队头指针向后移动一位，若越过尾部则返回到数组头部
            this.front = (this.front + 1) % this.capacity;
            return num;
        }
        /* 访问队首元素 */
        peek(): number {
            if (this.empty())
                throw new Error("队列为空");
            return this.queue[this.front];
        }
    }
    ```

=== "C"

    ```c title="array_queue.c"
    
    ```

=== "C#"

    ```csharp title="array_queue.cs"
    /* 基于环形数组实现的队列 */
    class ArrayQueue
    {
        private int[] nums;     // 用于存储队列元素的数组
        private int front = 0;  // 头指针，指向队首
        private int rear = 0;   // 尾指针，指向队尾 + 1
        public ArrayQueue(int capacity)
        {
            // 初始化数组
            nums = new int[capacity];
        }
        /* 获取队列的容量 */
        public int capacity()
        {
            return nums.Length;
        }
        /* 获取队列的长度 */
        public int size()
        {
            int capacity = this.capacity();
            // 由于将数组看作为环形，可能 rear < front ，因此需要取余数
            return (capacity + rear - front) % capacity;
        }
        /* 判断队列是否为空 */
        public bool isEmpty()
        {
            return rear - front == 0;
        }
        /* 入队 */
        public void offer(int num)
        {
            if (size() == capacity())
            {
                Console.WriteLine("队列已满");
                return;
            }
            // 尾结点后添加 num
            nums[rear] = num;
            // 尾指针向后移动一位，越过尾部后返回到数组头部
            rear = (rear + 1) % capacity();
        }
        /* 出队 */
        public int poll()
        {
            int num = peek();
            // 队头指针向后移动一位，若越过尾部则返回到数组头部
            front = (front + 1) % capacity();
            return num;
        }
        /* 访问队首元素 */
        public int peek()
        {
            if (isEmpty())
                throw new Exception();
            return nums[front];
        }
    }
    ```

=== "Swift"

    ```swift title="array_queue.swift"
<<<<<<< HEAD
    /* 基于环形数组实现的队列 */
    class ArrayQueue {
        private var nums: [Int] // 用于存储队列元素的数组
        private var front = 0 // 头指针，指向队首
        private var rear = 0 // 尾指针，指向队尾 + 1

        init(capacity: Int) {
            // 初始化数组
            nums = Array(repeating: 0, count: capacity)
        }

        /* 获取队列的容量 */
        func capacity() -> Int {
            nums.count
        }

        /* 获取队列的长度 */
        func size() -> Int {
            let capacity = capacity()
            // 由于将数组看作为环形，可能 rear < front ，因此需要取余数
            return (capacity + rear - front) % capacity
        }

        /* 判断队列是否为空 */
        func isEmpty() -> Bool {
            rear - front == 0
        }

        /* 入队 */
        func offer(num: Int) {
            if size() == capacity() {
                print("队列已满")
                return
            }
            // 尾结点后添加 num
            nums[rear] = num
            // 尾指针向后移动一位，越过尾部后返回到数组头部
            rear = (rear + 1) % capacity()
        }

        /* 出队 */
        @discardableResult
        func poll() -> Int {
            let num = peek()
            // 队头指针向后移动一位，若越过尾部则返回到数组头部
            front = (front + 1) % capacity()
            return num
        }

        /* 访问队首元素 */
        func peek() -> Int {
            if isEmpty() {
                fatalError("队列为空")
            }
            return nums[front]
        }
    }
=======
    
>>>>>>> 74f65a6b
    ```

## 队列典型应用

- **淘宝订单**。购物者下单后，订单就被加入到队列之中，随后系统再根据顺序依次处理队列中的订单。在双十一时，在短时间内会产生海量的订单，如何处理「高并发」则是工程师们需要重点思考的问题。
- **各种待办事项**。例如打印机的任务队列、餐厅的出餐队列等等。<|MERGE_RESOLUTION|>--- conflicted
+++ resolved
@@ -231,7 +231,6 @@
 === "Swift"
 
     ```swift title="queue.swift"
-<<<<<<< HEAD
     /* 初始化队列 */
     // Swift 没有内置的队列类，可以把 Array 当作队列来使用
     var queue: [Int] = []
@@ -254,9 +253,6 @@
 
     /* 判断队列是否为空 */
     let isEmpty = queue.isEmpty
-=======
-    
->>>>>>> 74f65a6b
     ```
 
 ## 队列实现
@@ -652,7 +648,6 @@
 === "Swift"
 
     ```swift title="linkedlist_queue.swift"
-<<<<<<< HEAD
     /* 基于链表实现的队列 */
     class LinkedListQueue {
         private var front: ListNode? // 头结点
@@ -706,9 +701,6 @@
             return front!.val
         }
     }
-=======
-    
->>>>>>> 74f65a6b
     ```
 
 ### 基于数组的实现
@@ -1123,7 +1115,6 @@
 === "Swift"
 
     ```swift title="array_queue.swift"
-<<<<<<< HEAD
     /* 基于环形数组实现的队列 */
     class ArrayQueue {
         private var nums: [Int] // 用于存储队列元素的数组
@@ -1181,9 +1172,6 @@
             return nums[front]
         }
     }
-=======
-    
->>>>>>> 74f65a6b
     ```
 
 ## 队列典型应用
