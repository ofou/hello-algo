---
comments: true
---

# 时间复杂度

## 统计算法运行时间

运行时间能够直观且准确地体现出算法的效率水平。如果我们想要 **准确预估一段代码的运行时间** ，该如何做呢？

1. 首先需要 **确定运行平台** ，包括硬件配置、编程语言、系统环境等，这些都会影响到代码的运行效率。
2. 评估 **各种计算操作的所需运行时间** ，例如加法操作 `+` 需要 1 ns ，乘法操作 `*` 需要 10 ns ，打印操作需要 5 ns 等。
3. 根据代码 **统计所有计算操作的数量** ，并将所有操作的执行时间求和，即可得到运行时间。

例如以下代码，输入数据大小为 $n$ ，根据以上方法，可以得到算法运行时间为 $6n + 12$ ns 。

$$
1 + 1 + 10 + (1 + 5) \times n = 6n + 12
$$

=== "Java"

    ```java title=""
    // 在某运行平台下
    void algorithm(int n) {
        int a = 2;  // 1 ns
        a = a + 1;  // 1 ns
        a = a * 2;  // 10 ns
        // 循环 n 次
        for (int i = 0; i < n; i++) {  // 1 ns ，每轮都要执行 i++
            System.out.println(0);     // 5 ns
        }
    }
    ```

=== "C++"

    ```cpp title=""
    // 在某运行平台下
    void algorithm(int n) {
        int a = 2;  // 1 ns
        a = a + 1;  // 1 ns
        a = a * 2;  // 10 ns
        // 循环 n 次
        for (int i = 0; i < n; i++) {  // 1 ns ，每轮都要执行 i++
            cout << 0 << endl;         // 5 ns
        }
    }
    ```

=== "Python"

    ```python title=""
    # 在某运行平台下
    def algorithm(n):
        a = 2      # 1 ns
        a = a + 1  # 1 ns
        a = a * 2  # 10 ns
        # 循环 n 次
        for _ in range(n):  # 1 ns
            print(0)        # 5 ns
    ```

=== "Go"

    ```go title=""
    // 在某运行平台下
    func algorithm(n int) {
<<<<<<< HEAD
        a := 2      // 1 ns
        a = a + 1   // 1 ns
        a = a * 2   // 10 ns
        // 循环 n 次
        for i := 0; i < n; i++ {    // 1 ns
            fmt.Println(a)          // 5 ns
=======
        var a int = 2  // 1 ns
        a = a + 1      // 1 ns
        a = a * 2      // 10 ns
        // 循环 n 次
        for i := 0; i < n; i++ {  // 1 ns ，每轮都要执行 i++
            println(0)            // 5 ns
>>>>>>> fd4a519c
        }
    }
    ```

=== "JavaScript"

    ```js title=""

    ```

=== "TypeScript"

    ```typescript title=""

    ```

=== "C"

    ```c title=""

    ```

=== "C#"

    ```csharp title=""

    ```

但实际上， **统计算法的运行时间既不合理也不现实。** 首先，我们不希望预估时间和运行平台绑定，毕竟算法需要跑在各式各样的平台之上。其次，我们很难获知每一种操作的运行时间，这为预估过程带来了极大的难度。

## 统计时间增长趋势

「时间复杂度分析」采取了不同的做法，其统计的不是算法运行时间，而是 **算法运行时间随着数据量变大时的增长趋势** 。

“时间增长趋势” 这个概念比较抽象，我们借助一个例子来理解。设输入数据大小为 $n$ ，给定三个算法 `A` , `B` , `C` 。

- 算法 `A` 只有 $1$ 个打印操作，算法运行时间不随着 $n$ 增大而增长。我们称此算法的时间复杂度为「常数阶」。
- 算法 `B` 中的打印操作需要循环 $n$ 次，算法运行时间随着 $n$ 增大成线性增长。此算法的时间复杂度被称为「线性阶」。
- 算法 `C` 中的打印操作需要循环 $1000000$ 次，但运行时间仍与输入数据大小 $n$ 无关。因此 `C` 的时间复杂度和 `A` 相同，仍为「常数阶」。

=== "Java"

    ```java title=""
    // 算法 A 时间复杂度：常数阶
    void algorithm_A(int n) {
        System.out.println(0);
    }
    // 算法 B 时间复杂度：线性阶
    void algorithm_B(int n) {
        for (int i = 0; i < n; i++) {
            System.out.println(0);
        }
    }
    // 算法 C 时间复杂度：常数阶
    void algorithm_C(int n) {
        for (int i = 0; i < 1000000; i++) {
            System.out.println(0);
        }
    }
    ```

=== "C++"

    ```cpp title=""
    // 算法 A 时间复杂度：常数阶
    void algorithm_A(int n) {
        cout << 0 << endl;
    }
    // 算法 B 时间复杂度：线性阶
    void algorithm_B(int n) {
        for (int i = 0; i < n; i++) {
            cout << 0 << endl;
        }
    }
    // 算法 C 时间复杂度：常数阶
    void algorithm_C(int n) {
        for (int i = 0; i < 1000000; i++) {
            cout << 0 << endl;
        }
    }
    ```

=== "Python"

    ```python title=""
    # 算法 A 时间复杂度：常数阶
    def algorithm_A(n):
        print(0)
    # 算法 B 时间复杂度：线性阶
    def algorithm_B(n):
        for _ in range(n):
            print(0)
    # 算法 C 时间复杂度：常数阶
    def algorithm_C(n):
        for _ in range(1000000):
            print(0)
    ```

=== "Go"

    ```go title=""
    // 算法 A 时间复杂度：常数阶
    func algorithm_A(n int) {
<<<<<<< HEAD
        fmt.Println(0)
    }
    // 算法 B 时间复杂度：线性阶
    func algorithm_B(n int) {
        for i := 0; i < n; i++ {
            fmt.Println(0)
        }
    }
    // 算法 C 时间复杂度：常数阶
    func algorithm_C(n int) {
        for i := 0; i < 1000000; i++ {
            fmt.Println(0)
=======
        println(0)
    }

    // 算法 B 时间复杂度：线性阶
    func algorithm_B(n int) {
        for i := 0; i < n; i++ {
            println(0)
        }
    }

    // 算法 C 时间复杂度：常数阶
    func algorithm_C(n int) {
        for i := 0; i < 1000000; i++ {
            println(0)
>>>>>>> fd4a519c
        }
    }
    ```

=== "JavaScript"

    ```js title=""

    ```

=== "TypeScript"

    ```typescript title=""

    ```

=== "C"

    ```c title=""

    ```

=== "C#"

    ```csharp title=""

    ```

![time_complexity_first_example](time_complexity.assets/time_complexity_first_example.png)

<p align="center"> Fig. 算法 A, B, C 的时间增长趋势 </p>

相比直接统计算法运行时间，时间复杂度分析的做法有什么好处呢？以及有什么不足？

**时间复杂度可以有效评估算法效率。** 算法 `B` 运行时间的增长是线性的，在 $n > 1$ 时慢于算法 `A` ，在 $n > 1000000$ 时慢于算法 `C` 。实质上，只要输入数据大小 $n$ 足够大，复杂度为「常数阶」的算法一定优于「线性阶」的算法，这也正是时间增长趋势的含义。

**时间复杂度分析将统计「计算操作的运行时间」简化为统计「计算操作的数量」。** 这是因为，无论是运行平台、还是计算操作类型，都与算法运行时间的增长趋势无关。因此，我们可以简单地将所有计算操作的执行时间统一看作是相同的 “单位时间” 。

**时间复杂度也存在一定的局限性。** 比如，虽然算法 `A` 和 `C` 的时间复杂度相同，但是实际的运行时间有非常大的差别。再比如，虽然算法 `B` 比 `C` 的时间复杂度要更高，但在输入数据大小 $n$ 比较小时，算法 `B` 是要明显优于算法 `C` 的。即使存在这些问题，计算复杂度仍然是评判算法效率的最有效、最常用方法。

## 函数渐近上界

设算法「计算操作数量」为 $T(n)$  ，其是一个关于输入数据大小 $n$ 的函数。例如，以下算法的操作数量为

$$
T(n) = 3 + 2n
$$

=== "Java"

    ```java title=""
    void algorithm(int n) {
        int a = 1;  // +1
        a = a + 1;  // +1
        a = a * 2;  // +1
        // 循环 n 次
        for (int i = 0; i < n; i++) { // +1（每轮都执行 i ++）
            System.out.println(0);    // +1
        }
    }
    ```

=== "C++"

    ```cpp title=""
    void algorithm(int n) {
        int a = 1;  // +1
        a = a + 1;  // +1
        a = a * 2;  // +1
        // 循环 n 次
        for (int i = 0; i < n; i++) { // +1（每轮都执行 i ++）
            cout << 0 << endl;    // +1
        }
    }
    ```

=== "Python"

    ```python title=""
    def algorithm(n):
        a = 1  # +1
        a = a + 1  # +1
        a = a * 2  # +1
        # 循环 n 次
        for i in range(n):  # +1
            print(0)        # +1
    ```

=== "Go"

    ```go title=""
    func algorithm(n int) {
<<<<<<< HEAD
        a := 1		// +1
        a = a + 1	// +1
        a = a * 2	// +1
        // 循环 n 次
        for i := 0; i < n; i++ {	// +1
            fmt.Println(a)	        // +1
        }	
=======
        var a int = 1  // +1
        a = a + 1      // +1
        a = a * 2      // +1
        // 循环 n 次
        for i := 0; i < n; i++ {  // +1（每轮都执行 i ++）
            println(0)            // +1
        }
>>>>>>> fd4a519c
    }
    ```

=== "JavaScript"

    ```js title=""

    ```

=== "TypeScript"

    ```typescript title=""

    ```

=== "C"

    ```c title=""

    ```

=== "C#"

    ```csharp title=""

    ```

$T(n)$ 是个一次函数，说明时间增长趋势是线性的，因此易得时间复杂度是线性阶。

我们将线性阶的时间复杂度记为 $O(n)$ ，这个数学符号被称为「大 $O$ 记号 Big-$O$ Notation」，代表函数 $T(n)$ 的「渐近上界 asymptotic upper bound」。

我们要推算时间复杂度，本质上是在计算「操作数量函数 $T(n)$ 」的渐近上界。下面我们先来看看函数渐近上界的数学定义。

!!! abstract "函数渐近上界"

    若存在正实数 $c$ 和实数 $n_0$ ，使得对于所有的 $n > n_0$ ，均有
    $$
    T(n) \leq c \cdot f(n)
    $$
    则可认为 $f(n)$ 给出了 $T(n)$ 的一个渐近上界，记为 
    $$
    T(n) = O(f(n))
    $$

![asymptotic_upper_bound](time_complexity.assets/asymptotic_upper_bound.png)

<p align="center"> Fig. 函数的渐近上界 </p>

本质上看，计算渐近上界就是在找一个函数 $f(n)$ ，**使得在 $n$ 趋向于无穷大时，$T(n)$ 和 $f(n)$ 处于相同的增长级别（仅相差一个常数项 $c$ 的倍数）**。

!!! tip

    渐近上界的数学味儿有点重，如果你感觉没有完全理解，无需担心，因为在实际使用中我们只需要会推算即可，数学意义可以慢慢领悟。

## 推算方法

推算出 $f(n)$ 后，我们就得到时间复杂度 $O(f(n))$ 。那么，如何来确定渐近上界 $f(n)$ 呢？总体分为两步，首先「统计操作数量」，然后「判断渐近上界」。

### 1. 统计操作数量

对着代码，从上到下一行一行地计数即可。然而，**由于上述 $c \cdot f(n)$ 中的常数项 $c$ 可以取任意大小，因此操作数量 $T(n)$ 中的各种系数、常数项都可以被忽略**。根据此原则，可以总结出以下计数偷懒技巧：

1. **跳过数量与 $n$ 无关的操作。** 因为他们都是 $T(n)$ 中的常数项，对时间复杂度不产生影响。
2. **省略所有系数。** 例如，循环 $2n$ 次、$5n + 1$ 次、……，都可以化简记为 $n$ 次，因为 $n$ 前面的系数对时间复杂度也不产生影响。
3. **循环嵌套时使用乘法。** 总操作数量等于外层循环和内层循环操作数量之积，每一层循环依然可以分别套用上述 `1.` 和 `2.` 技巧。

根据以下示例，使用上述技巧前、后的统计结果分别为

$$
\begin{aligned}
T(n) & = 2n(n + 1) + (5n + 1) + 2 & \text{完整统计 (-.-|||)} \newline
& = 2n^2 + 7n + 3 \newline
T(n) & = n^2 + n & \text{偷懒统计 (o.O)}
\end{aligned}
$$

最终，两者都能推出相同的时间复杂度结果，即 $O(n^2)$ 。

=== "Java"

    ```java title=""
    void algorithm(int n) {
        int a = 1;  // +0（技巧 1）
        a = a + n;  // +0（技巧 1）
        // +n（技巧 2）
        for (int i = 0; i < 5 * n + 1; i++) {
            System.out.println(0);
        }
        // +n*n（技巧 3）
        for (int i = 0; i < 2 * n; i++) {
            for (int j = 0; j < n + 1; j++) {
                System.out.println(0);
            }
        }
    }
    ```

=== "C++"

    ```cpp title=""
    void algorithm(int n) {
        int a = 1;  // +0（技巧 1）
        a = a + n;  // +0（技巧 1）
        // +n（技巧 2）
        for (int i = 0; i < 5 * n + 1; i++) {
            cout << 0 << endl;
        }
        // +n*n（技巧 3）
        for (int i = 0; i < 2 * n; i++) {
            for (int j = 0; j < n + 1; j++) {
                cout << 0 << endl;
            }
        }
    }
    ```

=== "Python"

    ```python title=""
    def algorithm(n):
        a = 1      # +0（技巧 1）
        a = a + n  # +0（技巧 1）
        # +n（技巧 2）
        for i in range(5 * n + 1):
            print(0)
        # +n*n（技巧 3）
        for i in range(2 * n):
            for j in range(n + 1):
                print(0)
    ```

=== "Go"

    ```go title=""
    func algorithm(n int) {
<<<<<<< HEAD
        a := 1      // +0（技巧 1）
        a = a + n  // +0（技巧 1）
        // +n（技巧 2）
        for i := 0; i < 5 * n + 1; i++ {
            fmt.Println(0)
=======
        var a int = 1 // +0（技巧 1）
        a = a + n     // +0（技巧 1）
        // +n（技巧 2）
        for i := 0; i < 5 * n + 1; i++ {
            println(0)
>>>>>>> fd4a519c
        }
        // +n*n（技巧 3）
        for i := 0; i < 2 * n; i++ {
            for j := 0; j < n + 1; j++ {
<<<<<<< HEAD
                fmt.Println(0)
=======
                println(0)
>>>>>>> fd4a519c
            }
        }
    }
    ```

=== "JavaScript"

    ```js title=""

    ```

=== "TypeScript"

    ```typescript title=""

    ```

=== "C"

    ```c title=""

    ```

=== "C#"

    ```csharp title=""

    ```

### 2. 判断渐近上界

**时间复杂度由多项式 $T(n)$ 中最高阶的项来决定**。这是因为在 $n$ 趋于无穷大时，最高阶的项将处于主导作用，其它项的影响都可以被忽略。

以下表格给出了一些例子，其中有一些夸张的值，是想要向大家强调 **系数无法撼动阶数** 这一结论。在 $n$ 趋于无穷大时，这些常数都是 “浮云” 。

<div class="center-table" markdown>

| 操作数量 $T(n)$         | 时间复杂度 $O(f(n))$   |
| ---------------------- | -------------------- |
| $100000$               | $O(1)$               |
| $3n + 2$               | $O(n)$               |
| $2n^2 + 3n + 2$        | $O(n^2)$             |
| $n^3 + 10000n^2$       | $O(n^3)$             |
| $2^n + 10000n^{10000}$ | $O(2^n)$             |

</div>

## 常见类型

设输入数据大小为 $n$ ，常见的时间复杂度类型有（从低到高排列）

$$
\begin{aligned}
O(1) < O(\log n) < O(n) < O(n \log n) < O(n^2) < O(2^n) < O(n!) \newline
\text{常数阶} < \text{对数阶} < \text{线性阶} < \text{线性对数阶} < \text{平方阶} < \text{指数阶} < \text{阶乘阶}
\end{aligned}
$$

![time_complexity_common_types](time_complexity.assets/time_complexity_common_types.png)

<p align="center"> Fig. 时间复杂度的常见类型 </p>

!!! tip

    部分示例代码需要一些前置知识，包括数组、递归算法等。如果遇到看不懂的地方无需担心，可以在学习完后面章节后再来复习，现阶段先聚焦在理解时间复杂度含义和推算方法上。

### 常数阶 $O(1)$

常数阶的操作数量与输入数据大小 $n$ 无关，即不随着 $n$ 的变化而变化。

对于以下算法，无论操作数量 `size` 有多大，只要与数据大小 $n$ 无关，时间复杂度就仍为 $O(1)$ 。

=== "Java"

    ```java title="time_complexity_types.java"
    /* 常数阶 */
    int constant(int n) {
        int count = 0;
        int size = 100000;
        for (int i = 0; i < size; i++)
            count++;
        return count;
    }
    ```

=== "C++"

    ```cpp title="time_complexity_types.cpp"
    /* 常数阶 */
    int constant(int n) {
        int count = 0;
        int size = 100000;
        for (int i = 0; i < size; i++)
            count++;
        return count;
    }
    ```

=== "Python"

    ```python title="time_complexity_types.py"
    """ 常数阶 """
    def constant(n):
        count = 0
        size = 100000
        for _ in range(size):
            count += 1
        return count
    ```

=== "Go"

    ```go title="time_complexity_types.go"
<<<<<<< HEAD
    /* 常数阶 */
    func constant(n int) int {
        count := 0
        size := 100000
        for i := 0; i < size; i++ {
            count ++
=======
    // constant 常数阶
    func constant(n int) int {
        count := 0
        var size = 100000
        for i := 0; i < size; i++ {
            count++
>>>>>>> fd4a519c
        }
        return count
    }
    ```

=== "JavaScript"

    ```js title="time_complexity_types.js"

    ```

=== "TypeScript"

    ```typescript title="time_complexity_types.ts"

    ```

=== "C"

    ```c title="time_complexity_types.c"

    ```

=== "C#"

    ```csharp title="time_complexity_types.cs"

    ```

### 线性阶 $O(n)$

线性阶的操作数量相对输入数据大小成线性级别增长。线性阶常出现于单层循环。

=== "Java"

    ```java title="time_complexity_types.java"
    /* 线性阶 */
    int linear(int n) {
        int count = 0;
        for (int i = 0; i < n; i++)
            count++;
        return count;
    }
    ```

=== "C++"

    ```cpp title="time_complexity_types.cpp"
    /* 线性阶 */
    int linear(int n) {
        int count = 0;
        for (int i = 0; i < n; i++)
            count++;
        return count;
    }
    ```

=== "Python"

    ```python title="time_complexity_types.py"
    """ 线性阶 """
    def linear(n):
        count = 0
        for _ in range(n):
            count += 1
        return count
    ```

=== "Go"

    ```go title="time_complexity_types.go"
<<<<<<< HEAD
    /* 线性阶 */
=======
    // linear 线性阶
>>>>>>> fd4a519c
    func linear(n int) int {
        count := 0
        for i := 0; i < n; i++ {
            count++
        }
        return count
    }
    ```

=== "JavaScript"

    ```js title="time_complexity_types.js"

    ```

=== "TypeScript"

    ```typescript title="time_complexity_types.ts"

    ```

=== "C"

    ```c title="time_complexity_types.c"

    ```

=== "C#"

    ```csharp title="time_complexity_types.cs"

    ```

「遍历数组」和「遍历链表」等操作，时间复杂度都为 $O(n)$ ，其中 $n$ 为数组或链表的长度。

!!! tip

    **数据大小 $n$ 是根据输入数据的类型来确定的。** 比如，在上述示例中，我们直接将 $n$ 看作输入数据大小；以下遍历数组示例中，数据大小 $n$ 为数组的长度。

=== "Java"

    ```java title="time_complexity_types.java"
    /* 线性阶（遍历数组） */
    int arrayTraversal(int[] nums) {
        int count = 0;
        // 循环次数与数组长度成正比
        for (int num : nums) {
            count++;
        }
        return count;
    }
    ```

=== "C++"

    ```cpp title="time_complexity_types.cpp"
    /* 线性阶（遍历数组） */
    int arrayTraversal(vector<int>& nums) {
        int count = 0;
        // 循环次数与数组长度成正比
        for (int num : nums) {
            count++;
        }
        return count;
    }
    ```

=== "Python"

    ```python title="time_complexity_types.py"
    """ 线性阶（遍历数组）"""
    def array_traversal(nums):
        count = 0
        # 循环次数与数组长度成正比
        for num in nums:
            count += 1
        return count
    ```

=== "Go"

    ```go title="time_complexity_types.go"
<<<<<<< HEAD
    /* 线性阶（遍历数组） */
=======
    // arrayTraversal 线性阶（遍历数组）
>>>>>>> fd4a519c
    func arrayTraversal(nums []int) int {
        count := 0
        // 循环次数与数组长度成正比
        for range nums {
            count++
        }
        return count
    }
    ```

=== "JavaScript"

    ```js title="time_complexity_types.js"

    ```

=== "TypeScript"

    ```typescript title="time_complexity_types.ts"

    ```

=== "C"

    ```c title="time_complexity_types.c"

    ```

=== "C#"

    ```csharp title="time_complexity_types.cs"

    ```

### 平方阶 $O(n^2)$

平方阶的操作数量相对输入数据大小成平方级别增长。平方阶常出现于嵌套循环，外层循环和内层循环都为 $O(n)$ ，总体为 $O(n^2)$ 。

=== "Java"

    ```java title="time_complexity_types.java"
    /* 平方阶 */
    int quadratic(int n) {
        int count = 0;
        // 循环次数与数组长度成平方关系
        for (int i = 0; i < n; i++) {
            for (int j = 0; j < n; j++) {
                count++;
            }
        }
        return count;
    }
    ```

=== "C++"

    ```cpp title="time_complexity_types.cpp"
    /* 平方阶 */
    int quadratic(int n) {
        int count = 0;
        // 循环次数与数组长度成平方关系
        for (int i = 0; i < n; i++) {
            for (int j = 0; j < n; j++) {
                count++;
            }
        }
        return count;
    }
    ```

=== "Python"

    ```python title="time_complexity_types.py"
    """ 平方阶 """
    def quadratic(n):
        count = 0
        # 循环次数与数组长度成平方关系
        for i in range(n):
            for j in range(n):
                count += 1
        return count
    ```

=== "Go"

    ```go title="time_complexity_types.go"
<<<<<<< HEAD
    /* 平方阶 */
=======
    // quadratic 平方阶
>>>>>>> fd4a519c
    func quadratic(n int) int {
        count := 0
        // 循环次数与数组长度成平方关系
        for i := 0; i < n; i++ {
            for j := 0; j < n; j++ {
                count++
            }
        }
        return count
    }
    ```

=== "JavaScript"

    ```js title="time_complexity_types.js"

    ```

=== "TypeScript"

    ```typescript title="time_complexity_types.ts"

    ```

=== "C"

    ```c title="time_complexity_types.c"

    ```

=== "C#"

    ```csharp title="time_complexity_types.cs"

    ```

![time_complexity_constant_linear_quadratic](time_complexity.assets/time_complexity_constant_linear_quadratic.png)

<p align="center"> Fig. 常数阶、线性阶、平方阶的时间复杂度 </p>

以「冒泡排序」为例，外层循环 $n - 1$ 次，内层循环 $n-1, n-2, \cdots, 2, 1$ 次，平均为 $\frac{n}{2}$ 次，因此时间复杂度为 $O(n^2)$ 。

$$
O((n - 1) \frac{n}{2}) = O(n^2)
$$

=== "Java"

    ```java title="time_complexity_types.java"
    /* 平方阶（冒泡排序） */
    int bubbleSort(int[] nums) {
        int count = 0;  // 计数器
        // 外循环：待排序元素数量为 n-1, n-2, ..., 1
        for (int i = nums.length - 1; i > 0; i--) {
            // 内循环：冒泡操作
            for (int j = 0; j < i; j++) {
                if (nums[j] > nums[j + 1]) {
                    // 交换 nums[j] 与 nums[j + 1]
                    int tmp = nums[j];
                    nums[j] = nums[j + 1];
                    nums[j + 1] = tmp;
                    count += 3;  // 元素交换包含 3 个单元操作
                }
            }
        }
        return count;
    }
    ```

=== "C++"

    ```cpp title="time_complexity_types.cpp"
    /* 平方阶（冒泡排序） */
    int bubbleSort(vector<int>& nums) {
        int count = 0;  // 计数器
        // 外循环：待排序元素数量为 n-1, n-2, ..., 1
        for (int i = nums.size() - 1; i > 0; i--) {
            // 内循环：冒泡操作
            for (int j = 0; j < i; j++) {
                if (nums[j] > nums[j + 1]) {
                    // 交换 nums[j] 与 nums[j + 1]
                    int tmp = nums[j];
                    nums[j] = nums[j + 1];
                    nums[j + 1] = tmp;
                    count += 3;  // 元素交换包含 3 个单元操作
                }
            }
        }
        return count;
    }
    ```

=== "Python"

    ```python title="time_complexity_types.py"
    """ 平方阶（冒泡排序）"""
    def bubble_sort(nums):
        count = 0  # 计数器
        # 外循环：待排序元素数量为 n-1, n-2, ..., 1
        for i in range(len(nums) - 1, 0, -1):
            # 内循环：冒泡操作
            for j in range(i):
                if nums[j] > nums[j + 1]:
                    # 交换 nums[j] 与 nums[j + 1]
                    tmp = nums[j]
                    nums[j] = nums[j + 1]
                    nums[j + 1] = tmp
                    count += 3  # 元素交换包含 3 个单元操作
        return count
    ```

=== "Go"

    ```go title="time_complexity_types.go"
<<<<<<< HEAD
     /* 平方阶（冒泡排序） */
     func bubbleSort(nums []int) int {
        count := 0	// 计数器
=======
    // bubbleSort 平方阶（冒泡排序）
    func bubbleSort(nums []int) int {
        count := 0  // 计数器
>>>>>>> fd4a519c
        // 外循环：待排序元素数量为 n-1, n-2, ..., 1
        for i := len(nums) - 1; i > 0; i-- {
            // 内循环：冒泡操作
            for j := 0; j < i; j++ {
<<<<<<< HEAD
                if nums[j] > nums[j+1] {
                    // 交换 nums[j] 与 nums[j + 1]
                    tmp := nums[j]
                    nums[j] = nums[j+1]
                    nums[j+1] = tmp
                    count += 3 // 元素交换包含 3 个单元操作
=======
                if nums[j] > nums[j + 1] {
                    // 交换 nums[j] 与 nums[j + 1]
                    tmp := nums[j]
                    nums[j] = nums[j + 1]
                    nums[j + 1] = tmp
                    count += 3 	// 元素交换包含 3 个单元操作
>>>>>>> fd4a519c
                }
            }
        }
        return count
    }
    ```

=== "JavaScript"

    ```js title="time_complexity_types.js"

    ```

=== "TypeScript"

    ```typescript title="time_complexity_types.ts"

    ```

=== "C"

    ```c title="time_complexity_types.c"

    ```

=== "C#"

    ```csharp title="time_complexity_types.cs"

    ```

### 指数阶 $O(2^n)$

!!! note

    生物学科中的 “细胞分裂” 即是指数阶增长：初始状态为 $1$ 个细胞，分裂一轮后为 $2$ 个，分裂两轮后为 $4$ 个，……，分裂 $n$ 轮后有 $2^n$ 个细胞。

指数阶增长得非常快，在实际应用中一般是不能被接受的。若一个问题使用「暴力枚举」求解的时间复杂度是 $O(2^n)$ ，那么一般都需要使用「动态规划」或「贪心算法」等算法来求解。

=== "Java"

    ```java title="time_complexity_types.java"
    /* 指数阶（循环实现） */
    int exponential(int n) {
        int count = 0, base = 1;
        // cell 每轮一分为二，形成数列 1, 2, 4, 8, ..., 2^(n-1)
        for (int i = 0; i < n; i++) {
            for (int j = 0; j < base; j++) {
                count++;
            }
            base *= 2;
        }
        // count = 1 + 2 + 4 + 8 + .. + 2^(n-1) = 2^n - 1
        return count;
    }
    ```

=== "C++"

    ```cpp title="time_complexity_types.cpp"
    /* 指数阶（循环实现） */
    int exponential(int n) {
        int count = 0, base = 1;
        // cell 每轮一分为二，形成数列 1, 2, 4, 8, ..., 2^(n-1)
        for (int i = 0; i < n; i++) {
            for (int j = 0; j < base; j++) {
                count++;
            }
            base *= 2;
        }
        // count = 1 + 2 + 4 + 8 + .. + 2^(n-1) = 2^n - 1
        return count;
    }
    ```

=== "Python"

    ```python title="time_complexity_types.py"
    """ 指数阶（循环实现）"""
    def exponential(n):
        count, base = 0, 1
        # cell 每轮一分为二，形成数列 1, 2, 4, 8, ..., 2^(n-1)
        for _ in range(n):
            for _ in range(base):
                count += 1
            base *= 2
        # count = 1 + 2 + 4 + 8 + .. + 2^(n-1) = 2^n - 1
        return count
    ```

=== "Go"

    ```go title="time_complexity_types.go"
<<<<<<< HEAD
    /* 指数阶（循环实现）*/
    func exponential(n int) int {
        count, base := 0, 1
=======
    // exponential 指数阶（循环实现）
    func exponential(n int) int {
        count := 0
        base := 1
>>>>>>> fd4a519c
        // cell 每轮一分为二，形成数列 1, 2, 4, 8, ..., 2^(n-1)
        for i := 0; i < n; i++ {
            for j := 0; j < base; j++ {
                count++
            }
            base *= 2
        }
        // count = 1 + 2 + 4 + 8 + .. + 2^(n-1) = 2^n - 1
        return count
    }
    ```

=== "JavaScript"

    ```js title="time_complexity_types.js"

    ```

=== "TypeScript"

    ```typescript title="time_complexity_types.ts"

    ```

=== "C"

    ```c title="time_complexity_types.c"

    ```

=== "C#"

    ```csharp title="time_complexity_types.cs"

    ```

![time_complexity_exponential](time_complexity.assets/time_complexity_exponential.png)

<p align="center"> Fig. 指数阶的时间复杂度 </p>

在实际算法中，指数阶常出现于递归函数。例如以下代码，不断地一分为二，分裂 $n$ 次后停止。

=== "Java"

    ```java title="time_complexity_types.java"
    /* 指数阶（递归实现） */
    int expRecur(int n) {
        if (n == 1) return 1;
        return expRecur(n - 1) + expRecur(n - 1) + 1;
    }
    ```

=== "C++"

    ```cpp title="time_complexity_types.cpp"
    /* 指数阶（递归实现） */
    int expRecur(int n) {
        if (n == 1) return 1;
        return expRecur(n - 1) + expRecur(n - 1) + 1;
    }
    ```

=== "Python"

    ```python title="time_complexity_types.py"
    """ 指数阶（递归实现）"""
    def exp_recur(n):
        if n == 1: return 1
        return exp_recur(n - 1) + exp_recur(n - 1) + 1
    ```

=== "Go"

    ```go title="time_complexity_types.go"
<<<<<<< HEAD
    /* 指数阶（递归实现）*/
=======
    // expRecur 指数阶（递归实现）
>>>>>>> fd4a519c
    func expRecur(n int) int {
        if n == 1 {
            return 1
        }
<<<<<<< HEAD
        return expRecur(n-1) + expRecur(n-1) + 1
=======
        return expRecur(n - 1) + expRecur(n - 1) + 1
>>>>>>> fd4a519c
    }
    ```

=== "JavaScript"

    ```js title="time_complexity_types.js"

    ```

=== "TypeScript"

    ```typescript title="time_complexity_types.ts"

    ```

=== "C"

    ```c title="time_complexity_types.c"

    ```

=== "C#"

    ```csharp title="time_complexity_types.cs"

    ```

### 对数阶 $O(\log n)$

对数阶与指数阶正好相反，后者反映 “每轮增加到两倍的情况” ，而前者反映 “每轮缩减到一半的情况” 。对数阶仅次于常数阶，时间增长的很慢，是理想的时间复杂度。

对数阶常出现于「二分查找」和「分治算法」中，体现 “一分为多” 、“化繁为简” 的算法思想。

设输入数据大小为 $n$ ，由于每轮缩减到一半，因此循环次数是 $\log_2 n$ ，即 $2^n$ 的反函数。

=== "Java"

    ```java title="time_complexity_types.java"
    /* 对数阶（循环实现） */
    int logarithmic(float n) {
        int count = 0;
        while (n > 1) {
            n = n / 2;
            count++;
        }
        return count;
    }
    ```

=== "C++"

    ```cpp title="time_complexity_types.cpp"
    /* 对数阶（循环实现） */
    int logarithmic(float n) {
        int count = 0;
        while (n > 1) {
            n = n / 2;
            count++;
        }
        return count;
    }
    ```

=== "Python"

    ```python title="time_complexity_types.py"
    """ 对数阶（循环实现）"""
    def logarithmic(n):
        count = 0
        while n > 1:
            n = n / 2
            count += 1
        return count
    ```

=== "Go"

    ```go title="time_complexity_types.go"
<<<<<<< HEAD
    /* 对数阶（循环实现）*/
    func logarithmic(n float64) int {
=======
    // logarithmic 对数阶（循环实现）
    func logarithmic(n float32) int {
>>>>>>> fd4a519c
        count := 0
        for n > 1 {
            n = n / 2
            count++
        }
        return count
    }
    ```

=== "JavaScript"

    ```js title="time_complexity_types.js"

    ```

=== "TypeScript"

    ```typescript title="time_complexity_types.ts"

    ```

=== "C"

    ```c title="time_complexity_types.c"

    ```

=== "C#"

    ```csharp title="time_complexity_types.cs"

    ```

![time_complexity_logarithmic](time_complexity.assets/time_complexity_logarithmic.png)

<p align="center"> Fig. 对数阶的时间复杂度 </p>

与指数阶类似，对数阶也常出现于递归函数。以下代码形成了一个高度为 $\log_2 n$ 的递归树。

=== "Java"

    ```java title="time_complexity_types.java"
    /* 对数阶（递归实现） */
    int logRecur(float n) {
        if (n <= 1) return 0;
        return logRecur(n / 2) + 1;
    }
    ```

=== "C++"

    ```cpp title="time_complexity_types.cpp"
    /* 对数阶（递归实现） */
    int logRecur(float n) {
        if (n <= 1) return 0;
        return logRecur(n / 2) + 1;
    }
    ```

=== "Python"

    ```python title="time_complexity_types.py"
    """ 对数阶（递归实现）"""
    def log_recur(n):
        if n <= 1: return 0
        return log_recur(n / 2) + 1
    ```

=== "Go"

    ```go title="time_complexity_types.go"
<<<<<<< HEAD
    /* 对数阶（递归实现）*/
    func logRecur(n float64) int {
        if n <= 1 {
            return 0
        }
        return logRecur(n/2) + 1
=======
    // logRecur 对数阶（递归实现）
    func logRecur(n float32) int {
        if n <= 1 {
            return 0
        }
        return logRecur(n / 2) + 1
>>>>>>> fd4a519c
    }
    ```

=== "JavaScript"

    ```js title="time_complexity_types.js"

    ```

=== "TypeScript"

    ```typescript title="time_complexity_types.ts"

    ```

=== "C"

    ```c title="time_complexity_types.c"

    ```

=== "C#"

    ```csharp title="time_complexity_types.cs"

    ```

### 线性对数阶 $O(n \log n)$

线性对数阶常出现于嵌套循环中，两层循环的时间复杂度分别为 $O(\log n)$ 和 $O(n)$ 。

主流排序算法的时间复杂度都是 $O(n \log n )$ ，例如快速排序、归并排序、堆排序等。

=== "Java"

    ```java title="time_complexity_types.java"
    /* 线性对数阶 */
    int linearLogRecur(float n) {
        if (n <= 1) return 1;
        int count = linearLogRecur(n / 2) + 
                    linearLogRecur(n / 2);
        for (int i = 0; i < n; i++) {
            count++;
        }
        return count;
    }
    ```

=== "C++"

    ```cpp title="time_complexity_types.cpp"
    /* 线性对数阶 */
    int linearLogRecur(float n) {
        if (n <= 1) return 1;
        int count = linearLogRecur(n / 2) + 
                    linearLogRecur(n / 2);
        for (int i = 0; i < n; i++) {
            count++;
        }
        return count;
    }
    ```

=== "Python"

    ```python title="time_complexity_types.py"
    """ 线性对数阶 """
    def linear_log_recur(n):
        if n <= 1: return 1
        count = linear_log_recur(n // 2) + \
                linear_log_recur(n // 2)
        for _ in range(n):
            count += 1
        return count
    ```

=== "Go"

    ```go title="time_complexity_types.go"
<<<<<<< HEAD
    /* 线性对数阶 */
    func linearLogRecur(n float64) int {
        if n <= 1 {
            return 1
        }
        count := linearLogRecur(n/2) +
            linearLogRecur(n/2)
        for i := 0.0; i < n; i++ {
=======
    // 线性对数阶
    func linearLogRecur(n float32) int {
        if n <= 1 {
            return 1
        }
        count := linearLogRecur(n / 2) + linearLogRecur(n / 2)
        for i := 0; float32(i) < n; i++ {
>>>>>>> fd4a519c
            count++
        }
        return count
    }
    ```

=== "JavaScript"

    ```js title="time_complexity_types.js"

    ```

=== "TypeScript"

    ```typescript title="time_complexity_types.ts"

    ```

=== "C"

    ```c title="time_complexity_types.c"

    ```

=== "C#"

    ```csharp title="time_complexity_types.cs"

    ```

![time_complexity_logarithmic_linear](time_complexity.assets/time_complexity_logarithmic_linear.png)

<p align="center"> Fig. 线性对数阶的时间复杂度 </p>

### 阶乘阶 $O(n!)$

阶乘阶对应数学上的「全排列」。即给定 $n$ 个互不重复的元素，求其所有可能的排列方案，则方案数量为

$$
n! = n \times (n - 1) \times (n - 2) \times \cdots \times 2 \times 1
$$

阶乘常使用递归实现。例如以下代码，第一层分裂出 $n$ 个，第二层分裂出 $n - 1$ 个，…… ，直至到第 $n$ 层时终止分裂。

=== "Java"

    ```java title="time_complexity_types.java"
    /* 阶乘阶（递归实现） */
    int factorialRecur(int n) {
        if (n == 0) return 1;
        int count = 0;
        // 从 1 个分裂出 n 个
        for (int i = 0; i < n; i++) {
            count += factorialRecur(n - 1);
        }
        return count;
    }
    ```

=== "C++"

    ```cpp title="time_complexity_types.cpp"
    /* 阶乘阶（递归实现） */
    int factorialRecur(int n) {
        if (n == 0) return 1;
        int count = 0;
        // 从 1 个分裂出 n 个
        for (int i = 0; i < n; i++) {
            count += factorialRecur(n - 1);
        }
        return count;
    }
    ```

=== "Python"

    ```python title="time_complexity_types.py"
    """ 阶乘阶（递归实现）"""
    def factorial_recur(n):
        if n == 0: return 1
        count = 0
        # 从 1 个分裂出 n 个
        for _ in range(n):
            count += factorial_recur(n - 1)
        return count
    ```

=== "Go"

    ```go title="time_complexity_types.go"
<<<<<<< HEAD
    /* 阶乘阶（递归实现） */
=======
    // factorialRecur 阶乘阶（递归实现）
>>>>>>> fd4a519c
    func factorialRecur(n int) int {
        if n == 0 {
            return 1
        }
        count := 0
        // 从 1 个分裂出 n 个
        for i := 0; i < n; i++ {
            count += factorialRecur(n - 1)
        }
        return count
    }
    ```

=== "JavaScript"

    ```js title="time_complexity_types.js"

    ```

=== "TypeScript"

    ```typescript title="time_complexity_types.ts"

    ```

=== "C"

    ```c title="time_complexity_types.c"

    ```

=== "C#"

    ```csharp title="time_complexity_types.cs"

    ```

![time_complexity_factorial](time_complexity.assets/time_complexity_factorial.png)

<p align="center"> Fig. 阶乘阶的时间复杂度 </p>

## 最差、最佳、平均时间复杂度

**某些算法的时间复杂度不是恒定的，而是与输入数据的分布有关。** 举一个例子，输入一个长度为 $n$ 数组 `nums` ，其中 `nums` 由从 $1$ 至 $n$ 的数字组成，但元素顺序是随机打乱的；算法的任务是返回元素 $1$ 的索引。我们可以得出以下结论：

- 当 `nums = [?, ?, ..., 1]`，即当末尾元素是 $1$ 时，则需完整遍历数组，此时达到 **最差时间复杂度 $O(n)$** ；
- 当 `nums = [1, ?, ?, ...]` ，即当首个数字为 $1$ 时，无论数组多长都不需要继续遍历，此时达到 **最佳时间复杂度 $\Omega(1)$** ；

「函数渐近上界」使用大 $O$ 记号表示，代表「最差时间复杂度」。与之对应，「函数渐近下界」用 $\Omega$ 记号（Omega Notation）来表示，代表「最佳时间复杂度」。

=== "Java"

    ```java title="worst_best_time_complexity.java"
    public class worst_best_time_complexity {
        /* 生成一个数组，元素为 { 1, 2, ..., n }，顺序被打乱 */
        static int[] randomNumbers(int n) {
            Integer[] nums = new Integer[n];
            // 生成数组 nums = { 1, 2, 3, ..., n }
            for (int i = 0; i < n; i++) {
                nums[i] = i + 1;
            }
            // 随机打乱数组元素
            Collections.shuffle(Arrays.asList(nums));
            // Integer[] -> int[]
            int[] res = new int[n];
            for (int i = 0; i < n; i++) {
                res[i] = nums[i];
            }
            return res;
        }
    
        /* 查找数组 nums 中数字 1 所在索引 */
        static int findOne(int[] nums) {
            for (int i = 0; i < nums.length; i++) {
                if (nums[i] == 1)
                    return i;
            }
            return -1;
        }
        
        /* Driver Code */
        public static void main(String[] args) {
            for (int i = 0; i < 10; i++) {
                int n = 100;
                int[] nums = randomNumbers(n);
                int index = findOne(nums);
                System.out.println("打乱后的数组为 " + Arrays.toString(nums));
                System.out.println("数字 1 的索引为 " + index);
            }
        }
    }
    ```

=== "C++"

    ```cpp title="worst_best_time_complexity.cpp"
    /* 生成一个数组，元素为 { 1, 2, ..., n }，顺序被打乱 */
    vector<int> randomNumbers(int n) {
        vector<int> nums(n);
        // 生成数组 nums = { 1, 2, 3, ..., n }
        for (int i = 0; i < n; i++) {
            nums[i] = i + 1;
        }
        // 使用系统时间生成随机种子
        unsigned seed = chrono::system_clock::now().time_since_epoch().count();
        // 随机打乱数组元素
        shuffle(nums.begin(), nums.end(), default_random_engine(seed));
        return nums;
    }

    /* 查找数组 nums 中数字 1 所在索引 */
    int findOne(vector<int>& nums) {
        for (int i = 0; i < nums.size(); i++) {
            if (nums[i] == 1)
                return i;
        }
        return -1;
    }


    /* Driver Code */
    int main() {
        for (int i = 0; i < 1000; i++) {
            int n = 100;
            vector<int> nums = randomNumbers(n);
            int index = findOne(nums);
            cout << "\n数组 [ 1, 2, ..., n ] 被打乱后 = ";
            PrintUtil::printVector(nums);
            cout << "数字 1 的索引为 " << index << endl;
        }
        return 0;
    }
    ```

=== "Python"

    ```python title="worst_best_time_complexity.py"
    """ 生成一个数组，元素为: 1, 2, ..., n ，顺序被打乱 """
    def random_numbers(n):
        # 生成数组 nums =: 1, 2, 3, ..., n 
        nums = [i for i in range(1, n + 1)]
        # 随机打乱数组元素
        random.shuffle(nums)
        return nums

    """ 查找数组 nums 中数字 1 所在索引 """
    def find_one(nums):
        for i in range(len(nums)):
            if nums[i] == 1:
                return i
        return -1

    """ Driver Code """
    if __name__ == "__main__":
        for i in range(10):
            n = 100
            nums = random_numbers(n)
            index = find_one(nums)
            print("\n数组 [ 1, 2, ..., n ] 被打乱后 =", nums)
            print("数字 1 的索引为", index)
    ```

=== "Go"

    ```go title="worst_best_time_complexity.go"
<<<<<<< HEAD
    /* 生成一个数组，元素为 { 1, 2, ..., n }，顺序被打乱 */
=======
    // randomNumbers 生成一个数组，元素为 { 1, 2, ..., n }，顺序被打乱
>>>>>>> fd4a519c
    func randomNumbers(n int) []int {
        nums := make([]int, n)
        // 生成数组 nums = { 1, 2, 3, ..., n }
        for i := 0; i < n; i++ {
            nums[i] = i + 1
        }
        // 随机打乱数组元素
        rand.Shuffle(len(nums), func(i, j int) {
            nums[i], nums[j] = nums[j], nums[i]
        })
        return nums
    }
<<<<<<< HEAD

    /* 查找数组 nums 中数字 1 所在索引 */
    func findOne(nums []int) int {
        for i := 0; i < len(nums); i++ {
            if nums[i] == 1 {
                return i
            }
        }
        return -1
    }

    /* Driver Code */
    func main() {
=======

    // findOne 查找数组 nums 中数字 1 所在索引
    func findOne(nums []int) int {
        for i := 0; i < len(nums); i++ {
            if nums[i] == 1 {
                return i
            }
        }
        return -1
    }

    // TestWorstBestTimeComplexity Driver Code
    func TestWorstBestTimeComplexity(t *testing.T) {
>>>>>>> fd4a519c
        for i := 0; i < 10; i++ {
            n := 100
            nums := randomNumbers(n)
            index := findOne(nums)
<<<<<<< HEAD
            fmt.Println("\n数组 [ 1, 2, ..., n ] 被打乱后 =", nums)
=======
            fmt.Println("打乱后的数组为", nums)
>>>>>>> fd4a519c
            fmt.Println("数字 1 的索引为", index)
        }
    }
    ```

=== "JavaScript"

    ```js title="worst_best_time_complexity.js"

    ```

=== "TypeScript"

    ```typescript title="worst_best_time_complexity.ts"

    ```

=== "C"

    ```c title="worst_best_time_complexity.c"

    ```

=== "C#"

    ```csharp title="worst_best_time_complexity.cs"

    ```

!!! tip

    我们在实际应用中很少使用「最佳时间复杂度」，因为往往只有很小概率下才能达到，会带来一定的误导性。反之，「最差时间复杂度」最为实用，因为它给出了一个 “效率安全值” ，让我们可以放心地使用算法。

从上述示例可以看出，最差或最佳时间复杂度只出现在 “特殊分布的数据” 中，这些情况的出现概率往往很小，因此并不能最真实地反映算法运行效率。**相对地，「平均时间复杂度」可以体现算法在随机输入数据下的运行效率，用 $\Theta$ 记号（Theta Notation）来表示**。

对于部分算法，我们可以简单地推算出随机数据分布下的平均情况。比如上述示例，由于输入数组是被打乱的，因此元素 $1$ 出现在任意索引的概率都是相等的，那么算法的平均循环次数则是数组长度的一半 $\frac{n}{2}$ ，平均时间复杂度为 $\Theta(\frac{n}{2}) = \Theta(n)$ 。

但在实际应用中，尤其是较为复杂的算法，计算平均时间复杂度比较困难，因为很难简便地分析出在数据分布下的整体数学期望。这种情况下，我们一般使用最差时间复杂度来作为算法效率的评判标准。

!!! question "为什么很少看到 $\Theta$ 符号？"

    实际中我们经常使用「大 $O$ 符号」来表示「平均复杂度」，这样严格意义上来说是不规范的。这可能是因为 $O$ 符号实在是太朗朗上口了。</br>如果在本书和其他资料中看到类似 **平均时间复杂度 $O(n)$** 的表述，请你直接理解为 $\Theta(n)$ 即可。<|MERGE_RESOLUTION|>--- conflicted
+++ resolved
@@ -66,21 +66,12 @@
     ```go title=""
     // 在某运行平台下
     func algorithm(n int) {
-<<<<<<< HEAD
         a := 2      // 1 ns
         a = a + 1   // 1 ns
         a = a * 2   // 10 ns
         // 循环 n 次
         for i := 0; i < n; i++ {    // 1 ns
             fmt.Println(a)          // 5 ns
-=======
-        var a int = 2  // 1 ns
-        a = a + 1      // 1 ns
-        a = a * 2      // 10 ns
-        // 循环 n 次
-        for i := 0; i < n; i++ {  // 1 ns ，每轮都要执行 i++
-            println(0)            // 5 ns
->>>>>>> fd4a519c
         }
     }
     ```
@@ -184,7 +175,6 @@
     ```go title=""
     // 算法 A 时间复杂度：常数阶
     func algorithm_A(n int) {
-<<<<<<< HEAD
         fmt.Println(0)
     }
     // 算法 B 时间复杂度：线性阶
@@ -197,22 +187,6 @@
     func algorithm_C(n int) {
         for i := 0; i < 1000000; i++ {
             fmt.Println(0)
-=======
-        println(0)
-    }
-
-    // 算法 B 时间复杂度：线性阶
-    func algorithm_B(n int) {
-        for i := 0; i < n; i++ {
-            println(0)
-        }
-    }
-
-    // 算法 C 时间复杂度：常数阶
-    func algorithm_C(n int) {
-        for i := 0; i < 1000000; i++ {
-            println(0)
->>>>>>> fd4a519c
         }
     }
     ```
@@ -305,7 +279,6 @@
 
     ```go title=""
     func algorithm(n int) {
-<<<<<<< HEAD
         a := 1		// +1
         a = a + 1	// +1
         a = a * 2	// +1
@@ -313,15 +286,6 @@
         for i := 0; i < n; i++ {	// +1
             fmt.Println(a)	        // +1
         }	
-=======
-        var a int = 1  // +1
-        a = a + 1      // +1
-        a = a * 2      // +1
-        // 循环 n 次
-        for i := 0; i < n; i++ {  // +1（每轮都执行 i ++）
-            println(0)            // +1
-        }
->>>>>>> fd4a519c
     }
     ```
 
@@ -457,28 +421,16 @@
 
     ```go title=""
     func algorithm(n int) {
-<<<<<<< HEAD
         a := 1      // +0（技巧 1）
         a = a + n  // +0（技巧 1）
         // +n（技巧 2）
         for i := 0; i < 5 * n + 1; i++ {
             fmt.Println(0)
-=======
-        var a int = 1 // +0（技巧 1）
-        a = a + n     // +0（技巧 1）
-        // +n（技巧 2）
-        for i := 0; i < 5 * n + 1; i++ {
-            println(0)
->>>>>>> fd4a519c
         }
         // +n*n（技巧 3）
         for i := 0; i < 2 * n; i++ {
             for j := 0; j < n + 1; j++ {
-<<<<<<< HEAD
                 fmt.Println(0)
-=======
-                println(0)
->>>>>>> fd4a519c
             }
         }
     }
@@ -592,21 +544,12 @@
 === "Go"
 
     ```go title="time_complexity_types.go"
-<<<<<<< HEAD
     /* 常数阶 */
     func constant(n int) int {
         count := 0
         size := 100000
         for i := 0; i < size; i++ {
             count ++
-=======
-    // constant 常数阶
-    func constant(n int) int {
-        count := 0
-        var size = 100000
-        for i := 0; i < size; i++ {
-            count++
->>>>>>> fd4a519c
         }
         return count
     }
@@ -678,11 +621,7 @@
 === "Go"
 
     ```go title="time_complexity_types.go"
-<<<<<<< HEAD
     /* 线性阶 */
-=======
-    // linear 线性阶
->>>>>>> fd4a519c
     func linear(n int) int {
         count := 0
         for i := 0; i < n; i++ {
@@ -765,11 +704,7 @@
 === "Go"
 
     ```go title="time_complexity_types.go"
-<<<<<<< HEAD
     /* 线性阶（遍历数组） */
-=======
-    // arrayTraversal 线性阶（遍历数组）
->>>>>>> fd4a519c
     func arrayTraversal(nums []int) int {
         count := 0
         // 循环次数与数组长度成正比
@@ -856,11 +791,7 @@
 === "Go"
 
     ```go title="time_complexity_types.go"
-<<<<<<< HEAD
     /* 平方阶 */
-=======
-    // quadratic 平方阶
->>>>>>> fd4a519c
     func quadratic(n int) int {
         count := 0
         // 循环次数与数组长度成平方关系
@@ -975,34 +906,19 @@
 === "Go"
 
     ```go title="time_complexity_types.go"
-<<<<<<< HEAD
      /* 平方阶（冒泡排序） */
      func bubbleSort(nums []int) int {
-        count := 0	// 计数器
-=======
-    // bubbleSort 平方阶（冒泡排序）
-    func bubbleSort(nums []int) int {
-        count := 0  // 计数器
->>>>>>> fd4a519c
+        count := 0 // 计数器
         // 外循环：待排序元素数量为 n-1, n-2, ..., 1
         for i := len(nums) - 1; i > 0; i-- {
             // 内循环：冒泡操作
             for j := 0; j < i; j++ {
-<<<<<<< HEAD
                 if nums[j] > nums[j+1] {
                     // 交换 nums[j] 与 nums[j + 1]
                     tmp := nums[j]
                     nums[j] = nums[j+1]
                     nums[j+1] = tmp
                     count += 3 // 元素交换包含 3 个单元操作
-=======
-                if nums[j] > nums[j + 1] {
-                    // 交换 nums[j] 与 nums[j + 1]
-                    tmp := nums[j]
-                    nums[j] = nums[j + 1]
-                    nums[j + 1] = tmp
-                    count += 3 	// 元素交换包含 3 个单元操作
->>>>>>> fd4a519c
                 }
             }
         }
@@ -1096,16 +1012,9 @@
 === "Go"
 
     ```go title="time_complexity_types.go"
-<<<<<<< HEAD
     /* 指数阶（循环实现）*/
     func exponential(n int) int {
         count, base := 0, 1
-=======
-    // exponential 指数阶（循环实现）
-    func exponential(n int) int {
-        count := 0
-        base := 1
->>>>>>> fd4a519c
         // cell 每轮一分为二，形成数列 1, 2, 4, 8, ..., 2^(n-1)
         for i := 0; i < n; i++ {
             for j := 0; j < base; j++ {
@@ -1180,20 +1089,12 @@
 === "Go"
 
     ```go title="time_complexity_types.go"
-<<<<<<< HEAD
     /* 指数阶（递归实现）*/
-=======
-    // expRecur 指数阶（递归实现）
->>>>>>> fd4a519c
     func expRecur(n int) int {
         if n == 1 {
             return 1
         }
-<<<<<<< HEAD
         return expRecur(n-1) + expRecur(n-1) + 1
-=======
-        return expRecur(n - 1) + expRecur(n - 1) + 1
->>>>>>> fd4a519c
     }
     ```
 
@@ -1272,13 +1173,8 @@
 === "Go"
 
     ```go title="time_complexity_types.go"
-<<<<<<< HEAD
     /* 对数阶（循环实现）*/
     func logarithmic(n float64) int {
-=======
-    // logarithmic 对数阶（循环实现）
-    func logarithmic(n float32) int {
->>>>>>> fd4a519c
         count := 0
         for n > 1 {
             n = n / 2
@@ -1350,21 +1246,12 @@
 === "Go"
 
     ```go title="time_complexity_types.go"
-<<<<<<< HEAD
     /* 对数阶（递归实现）*/
     func logRecur(n float64) int {
         if n <= 1 {
             return 0
         }
         return logRecur(n/2) + 1
-=======
-    // logRecur 对数阶（递归实现）
-    func logRecur(n float32) int {
-        if n <= 1 {
-            return 0
-        }
-        return logRecur(n / 2) + 1
->>>>>>> fd4a519c
     }
     ```
 
@@ -1444,7 +1331,6 @@
 === "Go"
 
     ```go title="time_complexity_types.go"
-<<<<<<< HEAD
     /* 线性对数阶 */
     func linearLogRecur(n float64) int {
         if n <= 1 {
@@ -1453,15 +1339,6 @@
         count := linearLogRecur(n/2) +
             linearLogRecur(n/2)
         for i := 0.0; i < n; i++ {
-=======
-    // 线性对数阶
-    func linearLogRecur(n float32) int {
-        if n <= 1 {
-            return 1
-        }
-        count := linearLogRecur(n / 2) + linearLogRecur(n / 2)
-        for i := 0; float32(i) < n; i++ {
->>>>>>> fd4a519c
             count++
         }
         return count
@@ -1552,11 +1429,7 @@
 === "Go"
 
     ```go title="time_complexity_types.go"
-<<<<<<< HEAD
     /* 阶乘阶（递归实现） */
-=======
-    // factorialRecur 阶乘阶（递归实现）
->>>>>>> fd4a519c
     func factorialRecur(n int) int {
         if n == 0 {
             return 1
@@ -1722,11 +1595,7 @@
 === "Go"
 
     ```go title="worst_best_time_complexity.go"
-<<<<<<< HEAD
     /* 生成一个数组，元素为 { 1, 2, ..., n }，顺序被打乱 */
-=======
-    // randomNumbers 生成一个数组，元素为 { 1, 2, ..., n }，顺序被打乱
->>>>>>> fd4a519c
     func randomNumbers(n int) []int {
         nums := make([]int, n)
         // 生成数组 nums = { 1, 2, 3, ..., n }
@@ -1739,7 +1608,6 @@
         })
         return nums
     }
-<<<<<<< HEAD
 
     /* 查找数组 nums 中数字 1 所在索引 */
     func findOne(nums []int) int {
@@ -1753,30 +1621,11 @@
 
     /* Driver Code */
     func main() {
-=======
-
-    // findOne 查找数组 nums 中数字 1 所在索引
-    func findOne(nums []int) int {
-        for i := 0; i < len(nums); i++ {
-            if nums[i] == 1 {
-                return i
-            }
-        }
-        return -1
-    }
-
-    // TestWorstBestTimeComplexity Driver Code
-    func TestWorstBestTimeComplexity(t *testing.T) {
->>>>>>> fd4a519c
         for i := 0; i < 10; i++ {
             n := 100
             nums := randomNumbers(n)
             index := findOne(nums)
-<<<<<<< HEAD
             fmt.Println("\n数组 [ 1, 2, ..., n ] 被打乱后 =", nums)
-=======
-            fmt.Println("打乱后的数组为", nums)
->>>>>>> fd4a519c
             fmt.Println("数字 1 的索引为", index)
         }
     }
