// File: binary_search_tree_test.go
// Created Time: 2022-11-26
// Author: Reanon (793584285@qq.com)

package chapter_tree

import (
	"fmt"
	"testing"
)

func TestBinarySearchTree(t *testing.T) {
	nums := []int{1, 2, 3, 4, 5, 6, 7, 8, 9, 10, 11, 12, 13, 14, 15}
	bst := newBinarySearchTree(nums)
	fmt.Println("\n初始化的二叉树为:")
	bst.print()

	// 获取根结点
	node := bst.getRoot()
	fmt.Println("\n二叉树的根结点为:", node.Val)

	// 查找结点
<<<<<<< HEAD
	node = bst.Search(7)
	fmt.Println("查找到的结点对象为", node, "，结点值 =", node.Val)
=======
	node = bst.search(5)
	fmt.Println("\n查找到的结点对象为", node, "，结点值 =", node.Val)
>>>>>>> a86bdeb7

	// 插入结点
	node = bst.insert(16)
	fmt.Println("\n插入结点后 16 的二叉树为:")
	bst.print()

	// 删除结点
	bst.remove(1)
	fmt.Println("\n删除结点 1 后的二叉树为:")
	bst.print()
	bst.remove(2)
	fmt.Println("\n删除结点 2 后的二叉树为:")
	bst.print()
	bst.remove(4)
	fmt.Println("\n删除结点 4 后的二叉树为:")
	bst.print()
}<|MERGE_RESOLUTION|>--- conflicted
+++ resolved
@@ -20,13 +20,8 @@
 	fmt.Println("\n二叉树的根结点为:", node.Val)
 
 	// 查找结点
-<<<<<<< HEAD
 	node = bst.Search(7)
 	fmt.Println("查找到的结点对象为", node, "，结点值 =", node.Val)
-=======
-	node = bst.search(5)
-	fmt.Println("\n查找到的结点对象为", node, "，结点值 =", node.Val)
->>>>>>> a86bdeb7
 
 	// 插入结点
 	node = bst.insert(16)
