--- conflicted
+++ resolved
@@ -12,17 +12,10 @@
  * Definition for a binary tree node.
  */
 public class TreeNode {
-<<<<<<< HEAD
-    public int val;
-    public int height;
-    public TreeNode left;
-    public TreeNode right;
-=======
     public int val;        // 结点值
     public int height;     // 结点高度
     public TreeNode left;  // 左子结点引用
     public TreeNode right; // 右子结点引用
->>>>>>> 00bb56f0
 
     public TreeNode(int x) {
         val = x;
