/**
 * File: binary_search_tree.c
 * Created Time: 2023-01-11
 * Author: Reanon (793584285@qq.com)
 */

#include "../include/include.h"

<<<<<<< HEAD
int main() {
=======
/* 二叉搜索树 */
struct binarySearchTree {
    TreeNode *root;
};

typedef struct binarySearchTree binarySearchTree;

int sortIntHelper(const void *a, const void *b) {
    // 从小到大排序
    return (*(int *) a - *(int *) b);
}

/* 构建二叉搜索树 */
TreeNode *buildTree(int nums[], int i, int j) {
    if (i > j) {
        return NULL;
    }
    // 将数组中间结点作为根结点
    int mid = (i + j) / 2;
    TreeNode *root = newTreeNode(nums[mid]);
    // 递归建立左子树和右子树
    root->left = buildTree(nums, i, mid - 1);
    root->right = buildTree(nums, mid + 1, j);
    return root;
}

binarySearchTree *newBinarySearchTree(int nums[], int size) {
    binarySearchTree *bst = (binarySearchTree *) malloc(sizeof(binarySearchTree));
    TreeNode *root;
    // 从小到大排序数组
    qsort(nums, size, sizeof(int), sortIntHelper);
    // 构建二叉搜索树
    root = buildTree(nums, 0, size - 1);
    bst->root = root;
    return bst;
}

/* 获取二叉树根结点 */
TreeNode *getRoot(binarySearchTree *bst) {
    return bst->root;
}

/* 查找结点 */
TreeNode *search(binarySearchTree *bst, int num) {
    TreeNode *cur = bst->root;
    // 循环查找，越过叶结点后跳出
    while (cur != NULL) {
        if (cur->val < num) {
            // 目标结点在 cur 的右子树中
            cur = cur->right;
        } else if (cur->val > num) {
            // 目标结点在 cur 的左子树中
            cur = cur->left;
        } else {
            // 找到目标结点，跳出循环
            break;
        }
    }
    // 返回目标结点
    return cur;
}

/* 插入结点 */
TreeNode *insert(binarySearchTree *bst, int num) {
    // 若树为空，直接提前返回
    if (bst->root == NULL) return NULL;
    TreeNode *cur = bst->root, *pre = NULL;
    // 循环查找，越过叶结点后跳出
    while (cur != NULL) {
        // 找到重复结点，直接返回
        if (cur->val == num) {
            return NULL;
        }
        pre = cur;
        if (cur->val < num) {
            // 插入位置在 cur 的右子树中
            cur = cur->right;
        } else {
            // 插入位置在 cur 的左子树中
            cur = cur->left;
        }
    }
    // 插入结点 val
    TreeNode *node = newTreeNode(num);
    if (pre->val < num) {
        pre->right = node;
    } else {
        pre->left = node;
    }
    return node;
}

/* 获取中序遍历中的下一个结点（仅适用于 root 有左子结点的情况） */
TreeNode *getInOrderNext(TreeNode *root) {
    if (root == NULL) return root;
    // 循环访问左子结点，直到叶结点时为最小结点，跳出
    while (root->left != NULL) {
        root = root->left;
    }
    return root;
}

/* 删除结点 */
// 由于引入了 stdio.h ，此处无法使用 remove 关键词
TreeNode *removeNode(binarySearchTree *bst, int num) {
    // 若树为空，直接提前返回
    if (bst->root == NULL) return NULL;
    TreeNode *cur = bst->root, *pre = NULL;
    // 循环查找，越过叶结点后跳出
    while (cur != NULL) {
        // 找到待删除结点，跳出循环
        if (cur->val == num) break;
        pre = cur;
        if (cur->val < num) {
            // 待删除结点在 root 的右子树中
            cur = cur->right;
        } else {
            // 待删除结点在 root 的左子树中
            cur = cur->left;
        }
    }
    // 若无待删除结点，则直接返回
    if (cur == NULL) {
        return NULL;
    }
    // 判断待删除结点是否存在子结点
    if (cur->left == NULL || cur->right == NULL) {
        /* 子结点数量 = 0 or 1 */
        // 当子结点数量 = 0 / 1 时， child = nullptr / 该子结点
        TreeNode *child = cur->left != NULL ? cur->left : cur->right;
        // 删除结点 cur
        if (pre->left == cur) {
            pre->left = child;
        } else {
            pre->right = child;
        }
    } else {
        /* 子结点数量 = 2 */
        // 获取中序遍历中 cur 的下一个结点
        TreeNode *nex = getInOrderNext(cur->right);
        int tmp = nex->val;
        // 递归删除结点 nex
        removeNode(bst, nex->val);
        // 将 nex 的值复制给 cur
        cur->val = tmp;
    }
    return cur;
}

/* Driver Code */
int main() {
    /* 初始化二叉搜索树 */
    int nums[] = {1, 2, 3, 4, 5, 6, 7, 8, 9, 10, 11, 12, 13, 14, 15};
    binarySearchTree *bst = newBinarySearchTree(nums, sizeof(nums) / sizeof(int));
    printf("初始化的二叉树为\n");
    printTree(getRoot(bst));

    /* 查找结点 */
    TreeNode *node = search(bst, 7);
    printf("查找到的结点对象的结点值 = %d\n", node->val);


    /* 插入结点 */
    insert(bst, 16);
    printf("插入结点 16 后，二叉树为\n");
    printTree(getRoot(bst));


    /* 删除结点 */
    removeNode(bst, 1);
    printf("删除结点 1 后，二叉树为\n");
    printTree(getRoot(bst));
    removeNode(bst, 2);
    printf("删除结点 2 后，二叉树为\n");
    printTree(getRoot(bst));
    removeNode(bst, 4);
    printf("删除结点 4 后，二叉树为\n");
    printTree(getRoot(bst));

    // 释放内存
    free(bst);

>>>>>>> d96633ae
    return 0;
}<|MERGE_RESOLUTION|>--- conflicted
+++ resolved
@@ -6,9 +6,6 @@
 
 #include "../include/include.h"
 
-<<<<<<< HEAD
-int main() {
-=======
 /* 二叉搜索树 */
 struct binarySearchTree {
     TreeNode *root;
@@ -191,6 +188,5 @@
     // 释放内存
     free(bst);
 
->>>>>>> d96633ae
     return 0;
 }